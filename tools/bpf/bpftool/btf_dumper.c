// SPDX-License-Identifier: (GPL-2.0-only OR BSD-2-Clause)
/* Copyright (c) 2018 Facebook */

#include <ctype.h>
#include <stdio.h> /* for (FILE *) used by json_writer */
#include <string.h>
#include <unistd.h>
#include <asm/byteorder.h>
#include <linux/bitops.h>
#include <linux/btf.h>
#include <linux/err.h>
#include <bpf/btf.h>
<<<<<<< HEAD
=======
#include <bpf/bpf.h>
>>>>>>> 04d5ce62

#include "json_writer.h"
#include "main.h"

#define BITS_PER_BYTE_MASK (BITS_PER_BYTE - 1)
#define BITS_PER_BYTE_MASKED(bits) ((bits) & BITS_PER_BYTE_MASK)
#define BITS_ROUNDDOWN_BYTES(bits) ((bits) >> 3)
#define BITS_ROUNDUP_BYTES(bits) \
	(BITS_ROUNDDOWN_BYTES(bits) + !!BITS_PER_BYTE_MASKED(bits))

static int btf_dumper_do_type(const struct btf_dumper *d, __u32 type_id,
			      __u8 bit_offset, const void *data);

static int btf_dump_func(const struct btf *btf, char *func_sig,
			 const struct btf_type *func_proto,
			 const struct btf_type *func, int pos, int size);

static int dump_prog_id_as_func_ptr(const struct btf_dumper *d,
				    const struct btf_type *func_proto,
				    __u32 prog_id)
{
<<<<<<< HEAD
	if (is_plain_text)
		jsonw_printf(jw, "%p", *(void **)data);
=======
	struct bpf_prog_info_linear *prog_info = NULL;
	const struct btf_type *func_type;
	const char *prog_name = NULL;
	struct bpf_func_info *finfo;
	struct btf *prog_btf = NULL;
	struct bpf_prog_info *info;
	int prog_fd, func_sig_len;
	char prog_str[1024];

	/* Get the ptr's func_proto */
	func_sig_len = btf_dump_func(d->btf, prog_str, func_proto, NULL, 0,
				     sizeof(prog_str));
	if (func_sig_len == -1)
		return -1;

	if (!prog_id)
		goto print;

	/* Get the bpf_prog's name.  Obtain from func_info. */
	prog_fd = bpf_prog_get_fd_by_id(prog_id);
	if (prog_fd == -1)
		goto print;

	prog_info = bpf_program__get_prog_info_linear(prog_fd,
						1UL << BPF_PROG_INFO_FUNC_INFO);
	close(prog_fd);
	if (IS_ERR(prog_info)) {
		prog_info = NULL;
		goto print;
	}
	info = &prog_info->info;

	if (!info->btf_id || !info->nr_func_info ||
	    btf__get_from_id(info->btf_id, &prog_btf))
		goto print;
	finfo = (struct bpf_func_info *)info->func_info;
	func_type = btf__type_by_id(prog_btf, finfo->type_id);
	if (!func_type || !btf_is_func(func_type))
		goto print;

	prog_name = btf__name_by_offset(prog_btf, func_type->name_off);

print:
	if (!prog_id)
		snprintf(&prog_str[func_sig_len],
			 sizeof(prog_str) - func_sig_len, " 0");
	else if (prog_name)
		snprintf(&prog_str[func_sig_len],
			 sizeof(prog_str) - func_sig_len,
			 " %s/prog_id:%u", prog_name, prog_id);
>>>>>>> 04d5ce62
	else
		snprintf(&prog_str[func_sig_len],
			 sizeof(prog_str) - func_sig_len,
			 " <unknown_prog_name>/prog_id:%u", prog_id);

	prog_str[sizeof(prog_str) - 1] = '\0';
	jsonw_string(d->jw, prog_str);
	btf__free(prog_btf);
	free(prog_info);
	return 0;
}

static void btf_dumper_ptr(const struct btf_dumper *d,
			   const struct btf_type *t,
			   const void *data)
{
	unsigned long value = *(unsigned long *)data;
	const struct btf_type *ptr_type;
	__s32 ptr_type_id;

	if (!d->prog_id_as_func_ptr || value > UINT32_MAX)
		goto print_ptr_value;

	ptr_type_id = btf__resolve_type(d->btf, t->type);
	if (ptr_type_id < 0)
		goto print_ptr_value;
	ptr_type = btf__type_by_id(d->btf, ptr_type_id);
	if (!ptr_type || !btf_is_func_proto(ptr_type))
		goto print_ptr_value;

	if (!dump_prog_id_as_func_ptr(d, ptr_type, value))
		return;

print_ptr_value:
	if (d->is_plain_text)
		jsonw_printf(d->jw, "%p", (void *)value);
	else
		jsonw_printf(d->jw, "%lu", value);
}

static int btf_dumper_modifier(const struct btf_dumper *d, __u32 type_id,
			       __u8 bit_offset, const void *data)
{
	int actual_type_id;

	actual_type_id = btf__resolve_type(d->btf, type_id);
	if (actual_type_id < 0)
		return actual_type_id;

	return btf_dumper_do_type(d, actual_type_id, bit_offset, data);
}

static int btf_dumper_enum(const struct btf_dumper *d,
			    const struct btf_type *t,
			    const void *data)
{
	const struct btf_enum *enums = btf_enum(t);
	__s64 value;
	__u16 i;

	switch (t->size) {
	case 8:
		value = *(__s64 *)data;
		break;
	case 4:
		value = *(__s32 *)data;
		break;
	case 2:
		value = *(__s16 *)data;
		break;
	case 1:
		value = *(__s8 *)data;
		break;
	default:
		return -EINVAL;
	}

	for (i = 0; i < btf_vlen(t); i++) {
		if (value == enums[i].val) {
			jsonw_string(d->jw,
				     btf__name_by_offset(d->btf,
							 enums[i].name_off));
			return 0;
		}
	}

	jsonw_int(d->jw, value);
	return 0;
}

static bool is_str_array(const struct btf *btf, const struct btf_array *arr,
			 const char *s)
{
	const struct btf_type *elem_type;
	const char *end_s;

	if (!arr->nelems)
		return false;

	elem_type = btf__type_by_id(btf, arr->type);
	/* Not skipping typedef.  typedef to char does not count as
	 * a string now.
	 */
	while (elem_type && btf_is_mod(elem_type))
		elem_type = btf__type_by_id(btf, elem_type->type);

	if (!elem_type || !btf_is_int(elem_type) || elem_type->size != 1)
		return false;

	if (btf_int_encoding(elem_type) != BTF_INT_CHAR &&
	    strcmp("char", btf__name_by_offset(btf, elem_type->name_off)))
		return false;

	end_s = s + arr->nelems;
	while (s < end_s) {
		if (!*s)
			return true;
		if (*s <= 0x1f || *s >= 0x7f)
			return false;
		s++;
	}

	/* '\0' is not found */
	return false;
}

static int btf_dumper_array(const struct btf_dumper *d, __u32 type_id,
			    const void *data)
{
	const struct btf_type *t = btf__type_by_id(d->btf, type_id);
	struct btf_array *arr = (struct btf_array *)(t + 1);
	long long elem_size;
	int ret = 0;
	__u32 i;

	if (is_str_array(d->btf, arr, data)) {
		jsonw_string(d->jw, data);
		return 0;
	}

	elem_size = btf__resolve_size(d->btf, arr->type);
	if (elem_size < 0)
		return elem_size;

	jsonw_start_array(d->jw);
	for (i = 0; i < arr->nelems; i++) {
		ret = btf_dumper_do_type(d, arr->type, 0,
					 data + i * elem_size);
		if (ret)
			break;
	}

	jsonw_end_array(d->jw);
	return ret;
}

static void btf_int128_print(json_writer_t *jw, const void *data,
			     bool is_plain_text)
{
	/* data points to a __int128 number.
	 * Suppose
	 *     int128_num = *(__int128 *)data;
	 * The below formulas shows what upper_num and lower_num represents:
	 *     upper_num = int128_num >> 64;
	 *     lower_num = int128_num & 0xffffffffFFFFFFFFULL;
	 */
	__u64 upper_num, lower_num;

#ifdef __BIG_ENDIAN_BITFIELD
	upper_num = *(__u64 *)data;
	lower_num = *(__u64 *)(data + 8);
#else
	upper_num = *(__u64 *)(data + 8);
	lower_num = *(__u64 *)data;
#endif

	if (is_plain_text) {
		if (upper_num == 0)
			jsonw_printf(jw, "0x%llx", lower_num);
		else
			jsonw_printf(jw, "0x%llx%016llx", upper_num, lower_num);
	} else {
		if (upper_num == 0)
			jsonw_printf(jw, "\"0x%llx\"", lower_num);
		else
			jsonw_printf(jw, "\"0x%llx%016llx\"", upper_num, lower_num);
	}
}

static void btf_int128_shift(__u64 *print_num, u16 left_shift_bits,
			     u16 right_shift_bits)
{
	__u64 upper_num, lower_num;

#ifdef __BIG_ENDIAN_BITFIELD
	upper_num = print_num[0];
	lower_num = print_num[1];
#else
	upper_num = print_num[1];
	lower_num = print_num[0];
#endif

	/* shake out un-needed bits by shift/or operations */
	if (left_shift_bits >= 64) {
		upper_num = lower_num << (left_shift_bits - 64);
		lower_num = 0;
	} else {
		upper_num = (upper_num << left_shift_bits) |
			    (lower_num >> (64 - left_shift_bits));
		lower_num = lower_num << left_shift_bits;
	}

	if (right_shift_bits >= 64) {
		lower_num = upper_num >> (right_shift_bits - 64);
		upper_num = 0;
	} else {
		lower_num = (lower_num >> right_shift_bits) |
			    (upper_num << (64 - right_shift_bits));
		upper_num = upper_num >> right_shift_bits;
	}

#ifdef __BIG_ENDIAN_BITFIELD
	print_num[0] = upper_num;
	print_num[1] = lower_num;
#else
	print_num[0] = lower_num;
	print_num[1] = upper_num;
#endif
}

static void btf_dumper_bitfield(__u32 nr_bits, __u8 bit_offset,
				const void *data, json_writer_t *jw,
				bool is_plain_text)
{
	int left_shift_bits, right_shift_bits;
	__u64 print_num[2] = {};
	int bytes_to_copy;
	int bits_to_copy;

	bits_to_copy = bit_offset + nr_bits;
	bytes_to_copy = BITS_ROUNDUP_BYTES(bits_to_copy);

	memcpy(print_num, data, bytes_to_copy);
#if defined(__BIG_ENDIAN_BITFIELD)
	left_shift_bits = bit_offset;
#elif defined(__LITTLE_ENDIAN_BITFIELD)
	left_shift_bits = 128 - bits_to_copy;
#else
#error neither big nor little endian
#endif
	right_shift_bits = 128 - nr_bits;

	btf_int128_shift(print_num, left_shift_bits, right_shift_bits);
	btf_int128_print(jw, print_num, is_plain_text);
}


static void btf_dumper_int_bits(__u32 int_type, __u8 bit_offset,
				const void *data, json_writer_t *jw,
				bool is_plain_text)
{
	int nr_bits = BTF_INT_BITS(int_type);
	int total_bits_offset;

	/* bits_offset is at most 7.
	 * BTF_INT_OFFSET() cannot exceed 128 bits.
	 */
	total_bits_offset = bit_offset + BTF_INT_OFFSET(int_type);
	data += BITS_ROUNDDOWN_BYTES(total_bits_offset);
	bit_offset = BITS_PER_BYTE_MASKED(total_bits_offset);
	btf_dumper_bitfield(nr_bits, bit_offset, data, jw,
			    is_plain_text);
}

static int btf_dumper_int(const struct btf_type *t, __u8 bit_offset,
			  const void *data, json_writer_t *jw,
			  bool is_plain_text)
{
	__u32 *int_type;
	__u32 nr_bits;

	int_type = (__u32 *)(t + 1);
	nr_bits = BTF_INT_BITS(*int_type);
	/* if this is bit field */
	if (bit_offset || BTF_INT_OFFSET(*int_type) ||
	    BITS_PER_BYTE_MASKED(nr_bits)) {
		btf_dumper_int_bits(*int_type, bit_offset, data, jw,
				    is_plain_text);
		return 0;
	}

	if (nr_bits == 128) {
		btf_int128_print(jw, data, is_plain_text);
		return 0;
	}

	switch (BTF_INT_ENCODING(*int_type)) {
	case 0:
		if (BTF_INT_BITS(*int_type) == 64)
			jsonw_printf(jw, "%llu", *(__u64 *)data);
		else if (BTF_INT_BITS(*int_type) == 32)
			jsonw_printf(jw, "%u", *(__u32 *)data);
		else if (BTF_INT_BITS(*int_type) == 16)
			jsonw_printf(jw, "%hu", *(__u16 *)data);
		else if (BTF_INT_BITS(*int_type) == 8)
			jsonw_printf(jw, "%hhu", *(__u8 *)data);
		else
			btf_dumper_int_bits(*int_type, bit_offset, data, jw,
					    is_plain_text);
		break;
	case BTF_INT_SIGNED:
		if (BTF_INT_BITS(*int_type) == 64)
			jsonw_printf(jw, "%lld", *(long long *)data);
		else if (BTF_INT_BITS(*int_type) == 32)
			jsonw_printf(jw, "%d", *(int *)data);
		else if (BTF_INT_BITS(*int_type) == 16)
			jsonw_printf(jw, "%hd", *(short *)data);
		else if (BTF_INT_BITS(*int_type) == 8)
			jsonw_printf(jw, "%hhd", *(char *)data);
		else
			btf_dumper_int_bits(*int_type, bit_offset, data, jw,
					    is_plain_text);
		break;
	case BTF_INT_CHAR:
		if (isprint(*(char *)data))
			jsonw_printf(jw, "\"%c\"", *(char *)data);
		else
			if (is_plain_text)
				jsonw_printf(jw, "0x%hhx", *(char *)data);
			else
				jsonw_printf(jw, "\"\\u00%02hhx\"",
					     *(char *)data);
		break;
	case BTF_INT_BOOL:
		jsonw_bool(jw, *(int *)data);
		break;
	default:
		/* shouldn't happen */
		return -EINVAL;
	}

	return 0;
}

static int btf_dumper_struct(const struct btf_dumper *d, __u32 type_id,
			     const void *data)
{
	const struct btf_type *t;
	struct btf_member *m;
	const void *data_off;
	int kind_flag;
	int ret = 0;
	int i, vlen;

	t = btf__type_by_id(d->btf, type_id);
	if (!t)
		return -EINVAL;

	kind_flag = BTF_INFO_KFLAG(t->info);
	vlen = BTF_INFO_VLEN(t->info);
	jsonw_start_object(d->jw);
	m = (struct btf_member *)(t + 1);

	for (i = 0; i < vlen; i++) {
		__u32 bit_offset = m[i].offset;
		__u32 bitfield_size = 0;

		if (kind_flag) {
			bitfield_size = BTF_MEMBER_BITFIELD_SIZE(bit_offset);
			bit_offset = BTF_MEMBER_BIT_OFFSET(bit_offset);
		}

		jsonw_name(d->jw, btf__name_by_offset(d->btf, m[i].name_off));
		data_off = data + BITS_ROUNDDOWN_BYTES(bit_offset);
		if (bitfield_size) {
			btf_dumper_bitfield(bitfield_size,
					    BITS_PER_BYTE_MASKED(bit_offset),
					    data_off, d->jw, d->is_plain_text);
		} else {
			ret = btf_dumper_do_type(d, m[i].type,
						 BITS_PER_BYTE_MASKED(bit_offset),
						 data_off);
			if (ret)
				break;
		}
	}

	jsonw_end_object(d->jw);

	return ret;
}

static int btf_dumper_var(const struct btf_dumper *d, __u32 type_id,
			  __u8 bit_offset, const void *data)
{
	const struct btf_type *t = btf__type_by_id(d->btf, type_id);
	int ret;

	jsonw_start_object(d->jw);
	jsonw_name(d->jw, btf__name_by_offset(d->btf, t->name_off));
	ret = btf_dumper_do_type(d, t->type, bit_offset, data);
	jsonw_end_object(d->jw);

	return ret;
}

static int btf_dumper_datasec(const struct btf_dumper *d, __u32 type_id,
			      const void *data)
{
	struct btf_var_secinfo *vsi;
	const struct btf_type *t;
	int ret = 0, i, vlen;

	t = btf__type_by_id(d->btf, type_id);
	if (!t)
		return -EINVAL;

	vlen = BTF_INFO_VLEN(t->info);
	vsi = (struct btf_var_secinfo *)(t + 1);

	jsonw_start_object(d->jw);
	jsonw_name(d->jw, btf__name_by_offset(d->btf, t->name_off));
	jsonw_start_array(d->jw);
	for (i = 0; i < vlen; i++) {
		ret = btf_dumper_do_type(d, vsi[i].type, 0, data + vsi[i].offset);
		if (ret)
			break;
	}
	jsonw_end_array(d->jw);
	jsonw_end_object(d->jw);

	return ret;
}

static int btf_dumper_do_type(const struct btf_dumper *d, __u32 type_id,
			      __u8 bit_offset, const void *data)
{
	const struct btf_type *t = btf__type_by_id(d->btf, type_id);

	switch (BTF_INFO_KIND(t->info)) {
	case BTF_KIND_INT:
		return btf_dumper_int(t, bit_offset, data, d->jw,
				     d->is_plain_text);
	case BTF_KIND_STRUCT:
	case BTF_KIND_UNION:
		return btf_dumper_struct(d, type_id, data);
	case BTF_KIND_ARRAY:
		return btf_dumper_array(d, type_id, data);
	case BTF_KIND_ENUM:
		return btf_dumper_enum(d, t, data);
	case BTF_KIND_PTR:
		btf_dumper_ptr(d, t, data);
		return 0;
	case BTF_KIND_UNKN:
		jsonw_printf(d->jw, "(unknown)");
		return 0;
	case BTF_KIND_FWD:
		/* map key or value can't be forward */
		jsonw_printf(d->jw, "(fwd-kind-invalid)");
		return -EINVAL;
	case BTF_KIND_TYPEDEF:
	case BTF_KIND_VOLATILE:
	case BTF_KIND_CONST:
	case BTF_KIND_RESTRICT:
		return btf_dumper_modifier(d, type_id, bit_offset, data);
	case BTF_KIND_VAR:
		return btf_dumper_var(d, type_id, bit_offset, data);
	case BTF_KIND_DATASEC:
		return btf_dumper_datasec(d, type_id, data);
	default:
		jsonw_printf(d->jw, "(unsupported-kind");
		return -EINVAL;
	}
}

int btf_dumper_type(const struct btf_dumper *d, __u32 type_id,
		    const void *data)
{
	return btf_dumper_do_type(d, type_id, 0, data);
}

#define BTF_PRINT_ARG(...)						\
	do {								\
		pos += snprintf(func_sig + pos, size - pos,		\
				__VA_ARGS__);				\
		if (pos >= size)					\
			return -1;					\
	} while (0)
#define BTF_PRINT_TYPE(type)					\
	do {								\
		pos = __btf_dumper_type_only(btf, type, func_sig,	\
					     pos, size);		\
		if (pos == -1)						\
			return -1;					\
	} while (0)

static int __btf_dumper_type_only(const struct btf *btf, __u32 type_id,
				  char *func_sig, int pos, int size)
{
	const struct btf_type *proto_type;
	const struct btf_array *array;
	const struct btf_var *var;
	const struct btf_type *t;

	if (!type_id) {
		BTF_PRINT_ARG("void ");
		return pos;
	}

	t = btf__type_by_id(btf, type_id);

	switch (BTF_INFO_KIND(t->info)) {
	case BTF_KIND_INT:
	case BTF_KIND_TYPEDEF:
		BTF_PRINT_ARG("%s ", btf__name_by_offset(btf, t->name_off));
		break;
	case BTF_KIND_STRUCT:
		BTF_PRINT_ARG("struct %s ",
			      btf__name_by_offset(btf, t->name_off));
		break;
	case BTF_KIND_UNION:
		BTF_PRINT_ARG("union %s ",
			      btf__name_by_offset(btf, t->name_off));
		break;
	case BTF_KIND_ENUM:
		BTF_PRINT_ARG("enum %s ",
			      btf__name_by_offset(btf, t->name_off));
		break;
	case BTF_KIND_ARRAY:
		array = (struct btf_array *)(t + 1);
		BTF_PRINT_TYPE(array->type);
		BTF_PRINT_ARG("[%d]", array->nelems);
		break;
	case BTF_KIND_PTR:
		BTF_PRINT_TYPE(t->type);
		BTF_PRINT_ARG("* ");
		break;
	case BTF_KIND_FWD:
		BTF_PRINT_ARG("%s %s ",
			      BTF_INFO_KFLAG(t->info) ? "union" : "struct",
			      btf__name_by_offset(btf, t->name_off));
		break;
	case BTF_KIND_VOLATILE:
		BTF_PRINT_ARG("volatile ");
		BTF_PRINT_TYPE(t->type);
		break;
	case BTF_KIND_CONST:
		BTF_PRINT_ARG("const ");
		BTF_PRINT_TYPE(t->type);
		break;
	case BTF_KIND_RESTRICT:
		BTF_PRINT_ARG("restrict ");
		BTF_PRINT_TYPE(t->type);
		break;
	case BTF_KIND_FUNC_PROTO:
		pos = btf_dump_func(btf, func_sig, t, NULL, pos, size);
		if (pos == -1)
			return -1;
		break;
	case BTF_KIND_FUNC:
		proto_type = btf__type_by_id(btf, t->type);
		pos = btf_dump_func(btf, func_sig, proto_type, t, pos, size);
		if (pos == -1)
			return -1;
		break;
	case BTF_KIND_VAR:
		var = (struct btf_var *)(t + 1);
		if (var->linkage == BTF_VAR_STATIC)
			BTF_PRINT_ARG("static ");
		BTF_PRINT_TYPE(t->type);
		BTF_PRINT_ARG(" %s",
			      btf__name_by_offset(btf, t->name_off));
		break;
	case BTF_KIND_DATASEC:
		BTF_PRINT_ARG("section (\"%s\") ",
			      btf__name_by_offset(btf, t->name_off));
		break;
	case BTF_KIND_UNKN:
	default:
		return -1;
	}

	return pos;
}

static int btf_dump_func(const struct btf *btf, char *func_sig,
			 const struct btf_type *func_proto,
			 const struct btf_type *func, int pos, int size)
{
	int i, vlen;

	BTF_PRINT_TYPE(func_proto->type);
	if (func)
		BTF_PRINT_ARG("%s(", btf__name_by_offset(btf, func->name_off));
	else
		BTF_PRINT_ARG("(");
	vlen = BTF_INFO_VLEN(func_proto->info);
	for (i = 0; i < vlen; i++) {
		struct btf_param *arg = &((struct btf_param *)(func_proto + 1))[i];

		if (i)
			BTF_PRINT_ARG(", ");
		if (arg->type) {
			BTF_PRINT_TYPE(arg->type);
			if (arg->name_off)
				BTF_PRINT_ARG("%s",
					      btf__name_by_offset(btf, arg->name_off));
			else if (pos && func_sig[pos - 1] == ' ')
				/* Remove unnecessary space for
				 * FUNC_PROTO that does not have
				 * arg->name_off
				 */
				func_sig[--pos] = '\0';
		} else {
			BTF_PRINT_ARG("...");
		}
	}
	BTF_PRINT_ARG(")");

	return pos;
}

void btf_dumper_type_only(const struct btf *btf, __u32 type_id, char *func_sig,
			  int size)
{
	int err;

	func_sig[0] = '\0';
	if (!btf)
		return;

	err = __btf_dumper_type_only(btf, type_id, func_sig, 0, size);
	if (err < 0)
		func_sig[0] = '\0';
}

static const char *ltrim(const char *s)
{
	while (isspace(*s))
		s++;

	return s;
}

void btf_dump_linfo_plain(const struct btf *btf,
			  const struct bpf_line_info *linfo,
			  const char *prefix, bool linum)
{
	const char *line = btf__name_by_offset(btf, linfo->line_off);

	if (!line)
		return;
	line = ltrim(line);

	if (!prefix)
		prefix = "";

	if (linum) {
		const char *file = btf__name_by_offset(btf, linfo->file_name_off);

		/* More forgiving on file because linum option is
		 * expected to provide more info than the already
		 * available src line.
		 */
		if (!file)
			file = "";

		printf("%s%s [file:%s line_num:%u line_col:%u]\n",
		       prefix, line, file,
		       BPF_LINE_INFO_LINE_NUM(linfo->line_col),
		       BPF_LINE_INFO_LINE_COL(linfo->line_col));
	} else {
		printf("%s%s\n", prefix, line);
	}
}

void btf_dump_linfo_json(const struct btf *btf,
			 const struct bpf_line_info *linfo, bool linum)
{
	const char *line = btf__name_by_offset(btf, linfo->line_off);

	if (line)
		jsonw_string_field(json_wtr, "src", ltrim(line));

	if (linum) {
		const char *file = btf__name_by_offset(btf, linfo->file_name_off);

		if (file)
			jsonw_string_field(json_wtr, "file", file);

		if (BPF_LINE_INFO_LINE_NUM(linfo->line_col))
			jsonw_int_field(json_wtr, "line_num",
					BPF_LINE_INFO_LINE_NUM(linfo->line_col));

		if (BPF_LINE_INFO_LINE_COL(linfo->line_col))
			jsonw_int_field(json_wtr, "line_col",
					BPF_LINE_INFO_LINE_COL(linfo->line_col));
	}
}<|MERGE_RESOLUTION|>--- conflicted
+++ resolved
@@ -10,10 +10,7 @@
 #include <linux/btf.h>
 #include <linux/err.h>
 #include <bpf/btf.h>
-<<<<<<< HEAD
-=======
 #include <bpf/bpf.h>
->>>>>>> 04d5ce62
 
 #include "json_writer.h"
 #include "main.h"
@@ -35,10 +32,6 @@
 				    const struct btf_type *func_proto,
 				    __u32 prog_id)
 {
-<<<<<<< HEAD
-	if (is_plain_text)
-		jsonw_printf(jw, "%p", *(void **)data);
-=======
 	struct bpf_prog_info_linear *prog_info = NULL;
 	const struct btf_type *func_type;
 	const char *prog_name = NULL;
@@ -89,7 +82,6 @@
 		snprintf(&prog_str[func_sig_len],
 			 sizeof(prog_str) - func_sig_len,
 			 " %s/prog_id:%u", prog_name, prog_id);
->>>>>>> 04d5ce62
 	else
 		snprintf(&prog_str[func_sig_len],
 			 sizeof(prog_str) - func_sig_len,
