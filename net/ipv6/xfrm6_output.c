--- conflicted
+++ resolved
@@ -114,17 +114,7 @@
 	if (err)
 		return err;
 
-<<<<<<< HEAD
-	memset(IP6CB(skb), 0, sizeof(*IP6CB(skb)));
-#ifdef CONFIG_NETFILTER
-	IP6CB(skb)->flags |= IP6SKB_XFRM_TRANSFORMED;
-#endif
-
-	skb->protocol = htons(ETH_P_IPV6);
 	skb->ignore_df = 1;
-=======
-	skb->local_df = 1;
->>>>>>> 1ee1ceaf
 
 	return x->outer_mode->output2(x, skb);
 }
