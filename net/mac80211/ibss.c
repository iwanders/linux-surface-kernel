--- conflicted
+++ resolved
@@ -656,10 +656,6 @@
 static void ieee80211_rx_mgmt_probe_req(struct ieee80211_sub_if_data *sdata,
 					struct sk_buff *req)
 {
-<<<<<<< HEAD
-	struct ieee80211_rx_status *rx_status = IEEE80211_SKB_RXCB(req);
-=======
->>>>>>> d762f438
 	struct ieee80211_mgmt *mgmt = (void *)req->data;
 	struct ieee80211_if_ibss *ifibss = &sdata->u.ibss;
 	struct ieee80211_local *local = sdata->local;
@@ -687,11 +683,7 @@
 	       mgmt->bssid, tx_last_beacon);
 #endif /* CONFIG_MAC80211_IBSS_DEBUG */
 
-<<<<<<< HEAD
-	if (!tx_last_beacon && !(rx_status->rx_flags & IEEE80211_RX_RA_MATCH))
-=======
 	if (!tx_last_beacon && is_multicast_ether_addr(mgmt->da))
->>>>>>> d762f438
 		return;
 
 	if (memcmp(mgmt->bssid, ifibss->bssid, ETH_ALEN) != 0 &&
