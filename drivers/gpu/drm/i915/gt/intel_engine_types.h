--- conflicted
+++ resolved
@@ -318,10 +318,7 @@
 	unsigned int guc_id;
 
 	intel_engine_mask_t mask;
-<<<<<<< HEAD
-=======
 	u32 reset_domain;
->>>>>>> 754e0b0e
 	/**
 	 * @logical_mask: logical mask of engine, reported to user space via
 	 * query IOCTL and used to communicate with the GuC in logical space.
