// SPDX-License-Identifier: GPL-2.0-only
/*
 * Copyright (c) 2015, The Linux Foundation. All rights reserved.
 */

#include <linux/clk.h>
#include <linux/delay.h>
#include <linux/dma-mapping.h>
#include <linux/err.h>
#include <linux/gpio/consumer.h>
#include <linux/interrupt.h>
#include <linux/mfd/syscon.h>
#include <linux/of_device.h>
#include <linux/of_graph.h>
#include <linux/of_irq.h>
#include <linux/pinctrl/consumer.h>
#include <linux/pm_opp.h>
#include <linux/regmap.h>
#include <linux/regulator/consumer.h>
#include <linux/spinlock.h>

#include <video/mipi_display.h>

#include "dsi.h"
#include "dsi.xml.h"
#include "sfpb.xml.h"
#include "dsi_cfg.h"
#include "msm_kms.h"
#include "msm_gem.h"
#include "phy/dsi_phy.h"

#define DSI_RESET_TOGGLE_DELAY_MS 20

static int dsi_get_version(const void __iomem *base, u32 *major, u32 *minor)
{
	u32 ver;

	if (!major || !minor)
		return -EINVAL;

	/*
	 * From DSI6G(v3), addition of a 6G_HW_VERSION register at offset 0
	 * makes all other registers 4-byte shifted down.
	 *
	 * In order to identify between DSI6G(v3) and beyond, and DSIv2 and
	 * older, we read the DSI_VERSION register without any shift(offset
	 * 0x1f0). In the case of DSIv2, this hast to be a non-zero value. In
	 * the case of DSI6G, this has to be zero (the offset points to a
	 * scratch register which we never touch)
	 */

	ver = msm_readl(base + REG_DSI_VERSION);
	if (ver) {
		/* older dsi host, there is no register shift */
		ver = FIELD(ver, DSI_VERSION_MAJOR);
		if (ver <= MSM_DSI_VER_MAJOR_V2) {
			/* old versions */
			*major = ver;
			*minor = 0;
			return 0;
		} else {
			return -EINVAL;
		}
	} else {
		/*
		 * newer host, offset 0 has 6G_HW_VERSION, the rest of the
		 * registers are shifted down, read DSI_VERSION again with
		 * the shifted offset
		 */
		ver = msm_readl(base + DSI_6G_REG_SHIFT + REG_DSI_VERSION);
		ver = FIELD(ver, DSI_VERSION_MAJOR);
		if (ver == MSM_DSI_VER_MAJOR_6G) {
			/* 6G version */
			*major = ver;
			*minor = msm_readl(base + REG_DSI_6G_HW_VERSION);
			return 0;
		} else {
			return -EINVAL;
		}
	}
}

#define DSI_ERR_STATE_ACK			0x0000
#define DSI_ERR_STATE_TIMEOUT			0x0001
#define DSI_ERR_STATE_DLN0_PHY			0x0002
#define DSI_ERR_STATE_FIFO			0x0004
#define DSI_ERR_STATE_MDP_FIFO_UNDERFLOW	0x0008
#define DSI_ERR_STATE_INTERLEAVE_OP_CONTENTION	0x0010
#define DSI_ERR_STATE_PLL_UNLOCKED		0x0020

#define DSI_CLK_CTRL_ENABLE_CLKS	\
		(DSI_CLK_CTRL_AHBS_HCLK_ON | DSI_CLK_CTRL_AHBM_SCLK_ON | \
		DSI_CLK_CTRL_PCLK_ON | DSI_CLK_CTRL_DSICLK_ON | \
		DSI_CLK_CTRL_BYTECLK_ON | DSI_CLK_CTRL_ESCCLK_ON | \
		DSI_CLK_CTRL_FORCE_ON_DYN_AHBM_HCLK)

struct msm_dsi_host {
	struct mipi_dsi_host base;

	struct platform_device *pdev;
	struct drm_device *dev;

	int id;

	void __iomem *ctrl_base;
	phys_addr_t ctrl_size;
	struct regulator_bulk_data supplies[DSI_DEV_REGULATOR_MAX];

	int num_bus_clks;
	struct clk_bulk_data bus_clks[DSI_BUS_CLK_MAX];

	struct clk *byte_clk;
	struct clk *esc_clk;
	struct clk *pixel_clk;
	struct clk *byte_clk_src;
	struct clk *pixel_clk_src;
	struct clk *byte_intf_clk;

<<<<<<< HEAD
	u32 byte_clk_rate;
	u32 pixel_clk_rate;
	u32 esc_clk_rate;
=======
	unsigned long byte_clk_rate;
	unsigned long pixel_clk_rate;
	unsigned long esc_clk_rate;
>>>>>>> df0cc57e

	/* DSI v2 specific clocks */
	struct clk *src_clk;
	struct clk *esc_clk_src;
	struct clk *dsi_clk_src;

	unsigned long src_clk_rate;

	struct gpio_desc *disp_en_gpio;
	struct gpio_desc *te_gpio;

	const struct msm_dsi_cfg_handler *cfg_hnd;

	struct completion dma_comp;
	struct completion video_comp;
	struct mutex dev_mutex;
	struct mutex cmd_mutex;
	spinlock_t intr_lock; /* Protect interrupt ctrl register */

	u32 err_work_state;
	struct work_struct err_work;
	struct work_struct hpd_work;
	struct workqueue_struct *workqueue;

	/* DSI 6G TX buffer*/
	struct drm_gem_object *tx_gem_obj;

	/* DSI v2 TX buffer */
	void *tx_buf;
	dma_addr_t tx_buf_paddr;

	int tx_size;

	u8 *rx_buf;

	struct regmap *sfpb;

	struct drm_display_mode *mode;

	/* connected device info */
	struct device_node *device_node;
	unsigned int channel;
	unsigned int lanes;
	enum mipi_dsi_pixel_format format;
	unsigned long mode_flags;

	/* lane data parsed via DT */
	int dlane_swap;
	int num_data_lanes;

	/* from phy DT */
	bool cphy_mode;

	u32 dma_cmd_ctrl_restore;

	bool registered;
	bool power_on;
	bool enabled;
	int irq;
};

static u32 dsi_get_bpp(const enum mipi_dsi_pixel_format fmt)
{
	switch (fmt) {
	case MIPI_DSI_FMT_RGB565:		return 16;
	case MIPI_DSI_FMT_RGB666_PACKED:	return 18;
	case MIPI_DSI_FMT_RGB666:
	case MIPI_DSI_FMT_RGB888:
	default:				return 24;
	}
}

static inline u32 dsi_read(struct msm_dsi_host *msm_host, u32 reg)
{
	return msm_readl(msm_host->ctrl_base + reg);
}
static inline void dsi_write(struct msm_dsi_host *msm_host, u32 reg, u32 data)
{
	msm_writel(data, msm_host->ctrl_base + reg);
}

static int dsi_host_regulator_enable(struct msm_dsi_host *msm_host);
static void dsi_host_regulator_disable(struct msm_dsi_host *msm_host);

static const struct msm_dsi_cfg_handler *dsi_get_config(
						struct msm_dsi_host *msm_host)
{
	const struct msm_dsi_cfg_handler *cfg_hnd = NULL;
	struct device *dev = &msm_host->pdev->dev;
	struct clk *ahb_clk;
	int ret;
	u32 major = 0, minor = 0;

	ahb_clk = msm_clk_get(msm_host->pdev, "iface");
	if (IS_ERR(ahb_clk)) {
		pr_err("%s: cannot get interface clock\n", __func__);
		goto exit;
	}

	pm_runtime_get_sync(dev);

	ret = clk_prepare_enable(ahb_clk);
	if (ret) {
		pr_err("%s: unable to enable ahb_clk\n", __func__);
		goto runtime_put;
	}

	ret = dsi_get_version(msm_host->ctrl_base, &major, &minor);
	if (ret) {
		pr_err("%s: Invalid version\n", __func__);
		goto disable_clks;
	}

	cfg_hnd = msm_dsi_cfg_get(major, minor);

	DBG("%s: Version %x:%x\n", __func__, major, minor);

disable_clks:
	clk_disable_unprepare(ahb_clk);
runtime_put:
	pm_runtime_put_sync(dev);
exit:
	return cfg_hnd;
}

static inline struct msm_dsi_host *to_msm_dsi_host(struct mipi_dsi_host *host)
{
	return container_of(host, struct msm_dsi_host, base);
}

static void dsi_host_regulator_disable(struct msm_dsi_host *msm_host)
{
	struct regulator_bulk_data *s = msm_host->supplies;
	const struct dsi_reg_entry *regs = msm_host->cfg_hnd->cfg->reg_cfg.regs;
	int num = msm_host->cfg_hnd->cfg->reg_cfg.num;
	int i;

	DBG("");
	for (i = num - 1; i >= 0; i--)
		if (regs[i].disable_load >= 0)
			regulator_set_load(s[i].consumer,
					   regs[i].disable_load);

	regulator_bulk_disable(num, s);
}

static int dsi_host_regulator_enable(struct msm_dsi_host *msm_host)
{
	struct regulator_bulk_data *s = msm_host->supplies;
	const struct dsi_reg_entry *regs = msm_host->cfg_hnd->cfg->reg_cfg.regs;
	int num = msm_host->cfg_hnd->cfg->reg_cfg.num;
	int ret, i;

	DBG("");
	for (i = 0; i < num; i++) {
		if (regs[i].enable_load >= 0) {
			ret = regulator_set_load(s[i].consumer,
						 regs[i].enable_load);
			if (ret < 0) {
				pr_err("regulator %d set op mode failed, %d\n",
					i, ret);
				goto fail;
			}
		}
	}

	ret = regulator_bulk_enable(num, s);
	if (ret < 0) {
		pr_err("regulator enable failed, %d\n", ret);
		goto fail;
	}

	return 0;

fail:
	for (i--; i >= 0; i--)
		regulator_set_load(s[i].consumer, regs[i].disable_load);
	return ret;
}

static int dsi_regulator_init(struct msm_dsi_host *msm_host)
{
	struct regulator_bulk_data *s = msm_host->supplies;
	const struct dsi_reg_entry *regs = msm_host->cfg_hnd->cfg->reg_cfg.regs;
	int num = msm_host->cfg_hnd->cfg->reg_cfg.num;
	int i, ret;

	for (i = 0; i < num; i++)
		s[i].supply = regs[i].name;

	ret = devm_regulator_bulk_get(&msm_host->pdev->dev, num, s);
	if (ret < 0) {
		pr_err("%s: failed to init regulator, ret=%d\n",
						__func__, ret);
		return ret;
	}

	return 0;
}

int dsi_clk_init_v2(struct msm_dsi_host *msm_host)
{
	struct platform_device *pdev = msm_host->pdev;
	int ret = 0;

	msm_host->src_clk = msm_clk_get(pdev, "src");

	if (IS_ERR(msm_host->src_clk)) {
		ret = PTR_ERR(msm_host->src_clk);
		pr_err("%s: can't find src clock. ret=%d\n",
			__func__, ret);
		msm_host->src_clk = NULL;
		return ret;
	}

	msm_host->esc_clk_src = clk_get_parent(msm_host->esc_clk);
	if (!msm_host->esc_clk_src) {
		ret = -ENODEV;
		pr_err("%s: can't get esc clock parent. ret=%d\n",
			__func__, ret);
		return ret;
	}

	msm_host->dsi_clk_src = clk_get_parent(msm_host->src_clk);
	if (!msm_host->dsi_clk_src) {
		ret = -ENODEV;
		pr_err("%s: can't get src clock parent. ret=%d\n",
			__func__, ret);
	}

	return ret;
}

int dsi_clk_init_6g_v2(struct msm_dsi_host *msm_host)
{
	struct platform_device *pdev = msm_host->pdev;
	int ret = 0;

	msm_host->byte_intf_clk = msm_clk_get(pdev, "byte_intf");
	if (IS_ERR(msm_host->byte_intf_clk)) {
		ret = PTR_ERR(msm_host->byte_intf_clk);
		pr_err("%s: can't find byte_intf clock. ret=%d\n",
			__func__, ret);
	}

	return ret;
}

static int dsi_clk_init(struct msm_dsi_host *msm_host)
{
	struct platform_device *pdev = msm_host->pdev;
	const struct msm_dsi_cfg_handler *cfg_hnd = msm_host->cfg_hnd;
	const struct msm_dsi_config *cfg = cfg_hnd->cfg;
	int i, ret = 0;

	/* get bus clocks */
	for (i = 0; i < cfg->num_bus_clks; i++)
		msm_host->bus_clks[i].id = cfg->bus_clk_names[i];
	msm_host->num_bus_clks = cfg->num_bus_clks;

	ret = devm_clk_bulk_get(&pdev->dev, msm_host->num_bus_clks, msm_host->bus_clks);
	if (ret < 0) {
		dev_err(&pdev->dev, "Unable to get clocks, ret = %d\n", ret);
		goto exit;
	}

	/* get link and source clocks */
	msm_host->byte_clk = msm_clk_get(pdev, "byte");
	if (IS_ERR(msm_host->byte_clk)) {
		ret = PTR_ERR(msm_host->byte_clk);
		pr_err("%s: can't find dsi_byte clock. ret=%d\n",
			__func__, ret);
		msm_host->byte_clk = NULL;
		goto exit;
	}

	msm_host->pixel_clk = msm_clk_get(pdev, "pixel");
	if (IS_ERR(msm_host->pixel_clk)) {
		ret = PTR_ERR(msm_host->pixel_clk);
		pr_err("%s: can't find dsi_pixel clock. ret=%d\n",
			__func__, ret);
		msm_host->pixel_clk = NULL;
		goto exit;
	}

	msm_host->esc_clk = msm_clk_get(pdev, "core");
	if (IS_ERR(msm_host->esc_clk)) {
		ret = PTR_ERR(msm_host->esc_clk);
		pr_err("%s: can't find dsi_esc clock. ret=%d\n",
			__func__, ret);
		msm_host->esc_clk = NULL;
		goto exit;
	}

	msm_host->byte_clk_src = clk_get_parent(msm_host->byte_clk);
	if (IS_ERR(msm_host->byte_clk_src)) {
		ret = PTR_ERR(msm_host->byte_clk_src);
		pr_err("%s: can't find byte_clk clock. ret=%d\n", __func__, ret);
		goto exit;
	}

	msm_host->pixel_clk_src = clk_get_parent(msm_host->pixel_clk);
	if (IS_ERR(msm_host->pixel_clk_src)) {
		ret = PTR_ERR(msm_host->pixel_clk_src);
		pr_err("%s: can't find pixel_clk clock. ret=%d\n", __func__, ret);
		goto exit;
	}

	if (cfg_hnd->ops->clk_init_ver)
		ret = cfg_hnd->ops->clk_init_ver(msm_host);
exit:
	return ret;
}

<<<<<<< HEAD
static int dsi_bus_clk_enable(struct msm_dsi_host *msm_host)
{
	const struct msm_dsi_config *cfg = msm_host->cfg_hnd->cfg;
	int i, ret;

	DBG("id=%d", msm_host->id);

	for (i = 0; i < cfg->num_bus_clks; i++) {
		ret = clk_prepare_enable(msm_host->bus_clks[i]);
		if (ret) {
			pr_err("%s: failed to enable bus clock %d ret %d\n",
				__func__, i, ret);
			goto err;
		}
	}

	return 0;
err:
	while (--i >= 0)
		clk_disable_unprepare(msm_host->bus_clks[i]);

	return ret;
}

static void dsi_bus_clk_disable(struct msm_dsi_host *msm_host)
{
	const struct msm_dsi_config *cfg = msm_host->cfg_hnd->cfg;
	int i;

	DBG("");

	for (i = cfg->num_bus_clks - 1; i >= 0; i--)
		clk_disable_unprepare(msm_host->bus_clks[i]);
}

=======
>>>>>>> df0cc57e
int msm_dsi_runtime_suspend(struct device *dev)
{
	struct platform_device *pdev = to_platform_device(dev);
	struct msm_dsi *msm_dsi = platform_get_drvdata(pdev);
	struct mipi_dsi_host *host = msm_dsi->host;
	struct msm_dsi_host *msm_host = to_msm_dsi_host(host);

	if (!msm_host->cfg_hnd)
		return 0;

	clk_bulk_disable_unprepare(msm_host->num_bus_clks, msm_host->bus_clks);

	return 0;
}

int msm_dsi_runtime_resume(struct device *dev)
{
	struct platform_device *pdev = to_platform_device(dev);
	struct msm_dsi *msm_dsi = platform_get_drvdata(pdev);
	struct mipi_dsi_host *host = msm_dsi->host;
	struct msm_dsi_host *msm_host = to_msm_dsi_host(host);

	if (!msm_host->cfg_hnd)
		return 0;

	return clk_bulk_prepare_enable(msm_host->num_bus_clks, msm_host->bus_clks);
}

int dsi_link_clk_set_rate_6g(struct msm_dsi_host *msm_host)
{
<<<<<<< HEAD
	u32 byte_intf_rate;
=======
	unsigned long byte_intf_rate;
>>>>>>> df0cc57e
	int ret;

	DBG("Set clk rates: pclk=%d, byteclk=%lu",
		msm_host->mode->clock, msm_host->byte_clk_rate);

	ret = dev_pm_opp_set_rate(&msm_host->pdev->dev,
				  msm_host->byte_clk_rate);
	if (ret) {
		pr_err("%s: dev_pm_opp_set_rate failed %d\n", __func__, ret);
		return ret;
	}

	ret = clk_set_rate(msm_host->pixel_clk, msm_host->pixel_clk_rate);
	if (ret) {
		pr_err("%s: Failed to set rate pixel clk, %d\n", __func__, ret);
		return ret;
	}

	if (msm_host->byte_intf_clk) {
		/* For CPHY, byte_intf_clk is same as byte_clk */
		if (msm_host->cphy_mode)
			byte_intf_rate = msm_host->byte_clk_rate;
		else
			byte_intf_rate = msm_host->byte_clk_rate / 2;

		ret = clk_set_rate(msm_host->byte_intf_clk, byte_intf_rate);
		if (ret) {
			pr_err("%s: Failed to set rate byte intf clk, %d\n",
			       __func__, ret);
			return ret;
		}
	}

	return 0;
}


int dsi_link_clk_enable_6g(struct msm_dsi_host *msm_host)
{
	int ret;

	ret = clk_prepare_enable(msm_host->esc_clk);
	if (ret) {
		pr_err("%s: Failed to enable dsi esc clk\n", __func__);
		goto error;
	}

	ret = clk_prepare_enable(msm_host->byte_clk);
	if (ret) {
		pr_err("%s: Failed to enable dsi byte clk\n", __func__);
		goto byte_clk_err;
	}

	ret = clk_prepare_enable(msm_host->pixel_clk);
	if (ret) {
		pr_err("%s: Failed to enable dsi pixel clk\n", __func__);
		goto pixel_clk_err;
	}

	ret = clk_prepare_enable(msm_host->byte_intf_clk);
	if (ret) {
		pr_err("%s: Failed to enable byte intf clk\n",
			   __func__);
		goto byte_intf_clk_err;
	}

	return 0;

byte_intf_clk_err:
	clk_disable_unprepare(msm_host->pixel_clk);
pixel_clk_err:
	clk_disable_unprepare(msm_host->byte_clk);
byte_clk_err:
	clk_disable_unprepare(msm_host->esc_clk);
error:
	return ret;
}

int dsi_link_clk_set_rate_v2(struct msm_dsi_host *msm_host)
{
	int ret;

	DBG("Set clk rates: pclk=%d, byteclk=%lu, esc_clk=%lu, dsi_src_clk=%lu",
		msm_host->mode->clock, msm_host->byte_clk_rate,
		msm_host->esc_clk_rate, msm_host->src_clk_rate);

	ret = clk_set_rate(msm_host->byte_clk, msm_host->byte_clk_rate);
	if (ret) {
		pr_err("%s: Failed to set rate byte clk, %d\n", __func__, ret);
		return ret;
	}

	ret = clk_set_rate(msm_host->esc_clk, msm_host->esc_clk_rate);
	if (ret) {
		pr_err("%s: Failed to set rate esc clk, %d\n", __func__, ret);
		return ret;
	}

	ret = clk_set_rate(msm_host->src_clk, msm_host->src_clk_rate);
	if (ret) {
		pr_err("%s: Failed to set rate src clk, %d\n", __func__, ret);
		return ret;
	}

	ret = clk_set_rate(msm_host->pixel_clk, msm_host->pixel_clk_rate);
	if (ret) {
		pr_err("%s: Failed to set rate pixel clk, %d\n", __func__, ret);
		return ret;
	}

	return 0;
}

int dsi_link_clk_enable_v2(struct msm_dsi_host *msm_host)
{
	int ret;

	ret = clk_prepare_enable(msm_host->byte_clk);
	if (ret) {
		pr_err("%s: Failed to enable dsi byte clk\n", __func__);
		goto error;
	}

	ret = clk_prepare_enable(msm_host->esc_clk);
	if (ret) {
		pr_err("%s: Failed to enable dsi esc clk\n", __func__);
		goto esc_clk_err;
	}

	ret = clk_prepare_enable(msm_host->src_clk);
	if (ret) {
		pr_err("%s: Failed to enable dsi src clk\n", __func__);
		goto src_clk_err;
	}

	ret = clk_prepare_enable(msm_host->pixel_clk);
	if (ret) {
		pr_err("%s: Failed to enable dsi pixel clk\n", __func__);
		goto pixel_clk_err;
	}

	return 0;

pixel_clk_err:
	clk_disable_unprepare(msm_host->src_clk);
src_clk_err:
	clk_disable_unprepare(msm_host->esc_clk);
esc_clk_err:
	clk_disable_unprepare(msm_host->byte_clk);
error:
	return ret;
}

void dsi_link_clk_disable_6g(struct msm_dsi_host *msm_host)
{
	/* Drop the performance state vote */
	dev_pm_opp_set_rate(&msm_host->pdev->dev, 0);
	clk_disable_unprepare(msm_host->esc_clk);
	clk_disable_unprepare(msm_host->pixel_clk);
	clk_disable_unprepare(msm_host->byte_intf_clk);
	clk_disable_unprepare(msm_host->byte_clk);
}

void dsi_link_clk_disable_v2(struct msm_dsi_host *msm_host)
{
	clk_disable_unprepare(msm_host->pixel_clk);
	clk_disable_unprepare(msm_host->src_clk);
	clk_disable_unprepare(msm_host->esc_clk);
	clk_disable_unprepare(msm_host->byte_clk);
}

<<<<<<< HEAD
static u32 dsi_get_pclk_rate(struct msm_dsi_host *msm_host, bool is_bonded_dsi)
=======
static unsigned long dsi_get_pclk_rate(struct msm_dsi_host *msm_host, bool is_bonded_dsi)
>>>>>>> df0cc57e
{
	struct drm_display_mode *mode = msm_host->mode;
	unsigned long pclk_rate;

	pclk_rate = mode->clock * 1000;

	/*
	 * For bonded DSI mode, the current DRM mode has the complete width of the
	 * panel. Since, the complete panel is driven by two DSI controllers,
	 * the clock rates have to be split between the two dsi controllers.
	 * Adjust the byte and pixel clock rates for each dsi host accordingly.
	 */
	if (is_bonded_dsi)
		pclk_rate /= 2;

	return pclk_rate;
}

static void dsi_calc_pclk(struct msm_dsi_host *msm_host, bool is_bonded_dsi)
{
	u8 lanes = msm_host->lanes;
	u32 bpp = dsi_get_bpp(msm_host->format);
<<<<<<< HEAD
	u32 pclk_rate = dsi_get_pclk_rate(msm_host, is_bonded_dsi);
=======
	unsigned long pclk_rate = dsi_get_pclk_rate(msm_host, is_bonded_dsi);
>>>>>>> df0cc57e
	u64 pclk_bpp = (u64)pclk_rate * bpp;

	if (lanes == 0) {
		pr_err("%s: forcing mdss_dsi lanes to 1\n", __func__);
		lanes = 1;
	}

	/* CPHY "byte_clk" is in units of 16 bits */
	if (msm_host->cphy_mode)
		do_div(pclk_bpp, (16 * lanes));
	else
		do_div(pclk_bpp, (8 * lanes));

	msm_host->pixel_clk_rate = pclk_rate;
	msm_host->byte_clk_rate = pclk_bpp;

	DBG("pclk=%lu, bclk=%lu", msm_host->pixel_clk_rate,
				msm_host->byte_clk_rate);

}

int dsi_calc_clk_rate_6g(struct msm_dsi_host *msm_host, bool is_bonded_dsi)
{
	if (!msm_host->mode) {
		pr_err("%s: mode not set\n", __func__);
		return -EINVAL;
	}

	dsi_calc_pclk(msm_host, is_bonded_dsi);
	msm_host->esc_clk_rate = clk_get_rate(msm_host->esc_clk);
	return 0;
}

int dsi_calc_clk_rate_v2(struct msm_dsi_host *msm_host, bool is_bonded_dsi)
{
	u32 bpp = dsi_get_bpp(msm_host->format);
	u64 pclk_bpp;
	unsigned int esc_mhz, esc_div;
	unsigned long byte_mhz;

	dsi_calc_pclk(msm_host, is_bonded_dsi);

	pclk_bpp = (u64)dsi_get_pclk_rate(msm_host, is_bonded_dsi) * bpp;
	do_div(pclk_bpp, 8);
	msm_host->src_clk_rate = pclk_bpp;

	/*
	 * esc clock is byte clock followed by a 4 bit divider,
	 * we need to find an escape clock frequency within the
	 * mipi DSI spec range within the maximum divider limit
	 * We iterate here between an escape clock frequencey
	 * between 20 Mhz to 5 Mhz and pick up the first one
	 * that can be supported by our divider
	 */

	byte_mhz = msm_host->byte_clk_rate / 1000000;

	for (esc_mhz = 20; esc_mhz >= 5; esc_mhz--) {
		esc_div = DIV_ROUND_UP(byte_mhz, esc_mhz);

		/*
		 * TODO: Ideally, we shouldn't know what sort of divider
		 * is available in mmss_cc, we're just assuming that
		 * it'll always be a 4 bit divider. Need to come up with
		 * a better way here.
		 */
		if (esc_div >= 1 && esc_div <= 16)
			break;
	}

	if (esc_mhz < 5)
		return -EINVAL;

	msm_host->esc_clk_rate = msm_host->byte_clk_rate / esc_div;

	DBG("esc=%lu, src=%lu", msm_host->esc_clk_rate,
		msm_host->src_clk_rate);

	return 0;
}

static void dsi_intr_ctrl(struct msm_dsi_host *msm_host, u32 mask, int enable)
{
	u32 intr;
	unsigned long flags;

	spin_lock_irqsave(&msm_host->intr_lock, flags);
	intr = dsi_read(msm_host, REG_DSI_INTR_CTRL);

	if (enable)
		intr |= mask;
	else
		intr &= ~mask;

	DBG("intr=%x enable=%d", intr, enable);

	dsi_write(msm_host, REG_DSI_INTR_CTRL, intr);
	spin_unlock_irqrestore(&msm_host->intr_lock, flags);
}

static inline enum dsi_traffic_mode dsi_get_traffic_mode(const u32 mode_flags)
{
	if (mode_flags & MIPI_DSI_MODE_VIDEO_BURST)
		return BURST_MODE;
	else if (mode_flags & MIPI_DSI_MODE_VIDEO_SYNC_PULSE)
		return NON_BURST_SYNCH_PULSE;

	return NON_BURST_SYNCH_EVENT;
}

static inline enum dsi_vid_dst_format dsi_get_vid_fmt(
				const enum mipi_dsi_pixel_format mipi_fmt)
{
	switch (mipi_fmt) {
	case MIPI_DSI_FMT_RGB888:	return VID_DST_FORMAT_RGB888;
	case MIPI_DSI_FMT_RGB666:	return VID_DST_FORMAT_RGB666_LOOSE;
	case MIPI_DSI_FMT_RGB666_PACKED:	return VID_DST_FORMAT_RGB666;
	case MIPI_DSI_FMT_RGB565:	return VID_DST_FORMAT_RGB565;
	default:			return VID_DST_FORMAT_RGB888;
	}
}

static inline enum dsi_cmd_dst_format dsi_get_cmd_fmt(
				const enum mipi_dsi_pixel_format mipi_fmt)
{
	switch (mipi_fmt) {
	case MIPI_DSI_FMT_RGB888:	return CMD_DST_FORMAT_RGB888;
	case MIPI_DSI_FMT_RGB666_PACKED:
	case MIPI_DSI_FMT_RGB666:	return CMD_DST_FORMAT_RGB666;
	case MIPI_DSI_FMT_RGB565:	return CMD_DST_FORMAT_RGB565;
	default:			return CMD_DST_FORMAT_RGB888;
	}
}

static void dsi_ctrl_config(struct msm_dsi_host *msm_host, bool enable,
			struct msm_dsi_phy_shared_timings *phy_shared_timings, struct msm_dsi_phy *phy)
{
	u32 flags = msm_host->mode_flags;
	enum mipi_dsi_pixel_format mipi_fmt = msm_host->format;
	const struct msm_dsi_cfg_handler *cfg_hnd = msm_host->cfg_hnd;
	u32 data = 0, lane_ctrl = 0;

	if (!enable) {
		dsi_write(msm_host, REG_DSI_CTRL, 0);
		return;
	}

	if (flags & MIPI_DSI_MODE_VIDEO) {
		if (flags & MIPI_DSI_MODE_VIDEO_HSE)
			data |= DSI_VID_CFG0_PULSE_MODE_HSA_HE;
		if (flags & MIPI_DSI_MODE_VIDEO_NO_HFP)
			data |= DSI_VID_CFG0_HFP_POWER_STOP;
		if (flags & MIPI_DSI_MODE_VIDEO_NO_HBP)
			data |= DSI_VID_CFG0_HBP_POWER_STOP;
		if (flags & MIPI_DSI_MODE_VIDEO_NO_HSA)
			data |= DSI_VID_CFG0_HSA_POWER_STOP;
		/* Always set low power stop mode for BLLP
		 * to let command engine send packets
		 */
		data |= DSI_VID_CFG0_EOF_BLLP_POWER_STOP |
			DSI_VID_CFG0_BLLP_POWER_STOP;
		data |= DSI_VID_CFG0_TRAFFIC_MODE(dsi_get_traffic_mode(flags));
		data |= DSI_VID_CFG0_DST_FORMAT(dsi_get_vid_fmt(mipi_fmt));
		data |= DSI_VID_CFG0_VIRT_CHANNEL(msm_host->channel);
		dsi_write(msm_host, REG_DSI_VID_CFG0, data);

		/* Do not swap RGB colors */
		data = DSI_VID_CFG1_RGB_SWAP(SWAP_RGB);
		dsi_write(msm_host, REG_DSI_VID_CFG1, 0);
	} else {
		/* Do not swap RGB colors */
		data = DSI_CMD_CFG0_RGB_SWAP(SWAP_RGB);
		data |= DSI_CMD_CFG0_DST_FORMAT(dsi_get_cmd_fmt(mipi_fmt));
		dsi_write(msm_host, REG_DSI_CMD_CFG0, data);

		data = DSI_CMD_CFG1_WR_MEM_START(MIPI_DCS_WRITE_MEMORY_START) |
			DSI_CMD_CFG1_WR_MEM_CONTINUE(
					MIPI_DCS_WRITE_MEMORY_CONTINUE);
		/* Always insert DCS command */
		data |= DSI_CMD_CFG1_INSERT_DCS_COMMAND;
		dsi_write(msm_host, REG_DSI_CMD_CFG1, data);
	}

	dsi_write(msm_host, REG_DSI_CMD_DMA_CTRL,
			DSI_CMD_DMA_CTRL_FROM_FRAME_BUFFER |
			DSI_CMD_DMA_CTRL_LOW_POWER);

	data = 0;
	/* Always assume dedicated TE pin */
	data |= DSI_TRIG_CTRL_TE;
	data |= DSI_TRIG_CTRL_MDP_TRIGGER(TRIGGER_NONE);
	data |= DSI_TRIG_CTRL_DMA_TRIGGER(TRIGGER_SW);
	data |= DSI_TRIG_CTRL_STREAM(msm_host->channel);
	if ((cfg_hnd->major == MSM_DSI_VER_MAJOR_6G) &&
		(cfg_hnd->minor >= MSM_DSI_6G_VER_MINOR_V1_2))
		data |= DSI_TRIG_CTRL_BLOCK_DMA_WITHIN_FRAME;
	dsi_write(msm_host, REG_DSI_TRIG_CTRL, data);

	data = DSI_CLKOUT_TIMING_CTRL_T_CLK_POST(phy_shared_timings->clk_post) |
		DSI_CLKOUT_TIMING_CTRL_T_CLK_PRE(phy_shared_timings->clk_pre);
	dsi_write(msm_host, REG_DSI_CLKOUT_TIMING_CTRL, data);

	if ((cfg_hnd->major == MSM_DSI_VER_MAJOR_6G) &&
	    (cfg_hnd->minor > MSM_DSI_6G_VER_MINOR_V1_0) &&
	    phy_shared_timings->clk_pre_inc_by_2)
		dsi_write(msm_host, REG_DSI_T_CLK_PRE_EXTEND,
			  DSI_T_CLK_PRE_EXTEND_INC_BY_2_BYTECLK);

	data = 0;
	if (!(flags & MIPI_DSI_MODE_NO_EOT_PACKET))
		data |= DSI_EOT_PACKET_CTRL_TX_EOT_APPEND;
	dsi_write(msm_host, REG_DSI_EOT_PACKET_CTRL, data);

	/* allow only ack-err-status to generate interrupt */
	dsi_write(msm_host, REG_DSI_ERR_INT_MASK0, 0x13ff3fe0);

	dsi_intr_ctrl(msm_host, DSI_IRQ_MASK_ERROR, 1);

	dsi_write(msm_host, REG_DSI_CLK_CTRL, DSI_CLK_CTRL_ENABLE_CLKS);

	data = DSI_CTRL_CLK_EN;

	DBG("lane number=%d", msm_host->lanes);
	data |= ((DSI_CTRL_LANE0 << msm_host->lanes) - DSI_CTRL_LANE0);

	dsi_write(msm_host, REG_DSI_LANE_SWAP_CTRL,
		  DSI_LANE_SWAP_CTRL_DLN_SWAP_SEL(msm_host->dlane_swap));

	if (!(flags & MIPI_DSI_CLOCK_NON_CONTINUOUS)) {
		lane_ctrl = dsi_read(msm_host, REG_DSI_LANE_CTRL);

		if (msm_dsi_phy_set_continuous_clock(phy, enable))
			lane_ctrl &= ~DSI_LANE_CTRL_HS_REQ_SEL_PHY;

		dsi_write(msm_host, REG_DSI_LANE_CTRL,
			lane_ctrl | DSI_LANE_CTRL_CLKLN_HS_FORCE_REQUEST);
	}

	data |= DSI_CTRL_ENABLE;

	dsi_write(msm_host, REG_DSI_CTRL, data);

	if (msm_host->cphy_mode)
		dsi_write(msm_host, REG_DSI_CPHY_MODE_CTRL, BIT(0));
}

static void dsi_timing_setup(struct msm_dsi_host *msm_host, bool is_bonded_dsi)
{
	struct drm_display_mode *mode = msm_host->mode;
	u32 hs_start = 0, vs_start = 0; /* take sync start as 0 */
	u32 h_total = mode->htotal;
	u32 v_total = mode->vtotal;
	u32 hs_end = mode->hsync_end - mode->hsync_start;
	u32 vs_end = mode->vsync_end - mode->vsync_start;
	u32 ha_start = h_total - mode->hsync_start;
	u32 ha_end = ha_start + mode->hdisplay;
	u32 va_start = v_total - mode->vsync_start;
	u32 va_end = va_start + mode->vdisplay;
	u32 hdisplay = mode->hdisplay;
	u32 wc;

	DBG("");

	/*
	 * For bonded DSI mode, the current DRM mode has
	 * the complete width of the panel. Since, the complete
	 * panel is driven by two DSI controllers, the horizontal
	 * timings have to be split between the two dsi controllers.
	 * Adjust the DSI host timing values accordingly.
	 */
	if (is_bonded_dsi) {
		h_total /= 2;
		hs_end /= 2;
		ha_start /= 2;
		ha_end /= 2;
		hdisplay /= 2;
	}

	if (msm_host->mode_flags & MIPI_DSI_MODE_VIDEO) {
		dsi_write(msm_host, REG_DSI_ACTIVE_H,
			DSI_ACTIVE_H_START(ha_start) |
			DSI_ACTIVE_H_END(ha_end));
		dsi_write(msm_host, REG_DSI_ACTIVE_V,
			DSI_ACTIVE_V_START(va_start) |
			DSI_ACTIVE_V_END(va_end));
		dsi_write(msm_host, REG_DSI_TOTAL,
			DSI_TOTAL_H_TOTAL(h_total - 1) |
			DSI_TOTAL_V_TOTAL(v_total - 1));

		dsi_write(msm_host, REG_DSI_ACTIVE_HSYNC,
			DSI_ACTIVE_HSYNC_START(hs_start) |
			DSI_ACTIVE_HSYNC_END(hs_end));
		dsi_write(msm_host, REG_DSI_ACTIVE_VSYNC_HPOS, 0);
		dsi_write(msm_host, REG_DSI_ACTIVE_VSYNC_VPOS,
			DSI_ACTIVE_VSYNC_VPOS_START(vs_start) |
			DSI_ACTIVE_VSYNC_VPOS_END(vs_end));
	} else {		/* command mode */
		/* image data and 1 byte write_memory_start cmd */
		wc = hdisplay * dsi_get_bpp(msm_host->format) / 8 + 1;

		dsi_write(msm_host, REG_DSI_CMD_MDP_STREAM0_CTRL,
			DSI_CMD_MDP_STREAM0_CTRL_WORD_COUNT(wc) |
			DSI_CMD_MDP_STREAM0_CTRL_VIRTUAL_CHANNEL(
					msm_host->channel) |
			DSI_CMD_MDP_STREAM0_CTRL_DATA_TYPE(
					MIPI_DSI_DCS_LONG_WRITE));

		dsi_write(msm_host, REG_DSI_CMD_MDP_STREAM0_TOTAL,
			DSI_CMD_MDP_STREAM0_TOTAL_H_TOTAL(hdisplay) |
			DSI_CMD_MDP_STREAM0_TOTAL_V_TOTAL(mode->vdisplay));
	}
}

static void dsi_sw_reset(struct msm_dsi_host *msm_host)
{
	dsi_write(msm_host, REG_DSI_CLK_CTRL, DSI_CLK_CTRL_ENABLE_CLKS);
	wmb(); /* clocks need to be enabled before reset */

	dsi_write(msm_host, REG_DSI_RESET, 1);
	msleep(DSI_RESET_TOGGLE_DELAY_MS); /* make sure reset happen */
	dsi_write(msm_host, REG_DSI_RESET, 0);
}

static void dsi_op_mode_config(struct msm_dsi_host *msm_host,
					bool video_mode, bool enable)
{
	u32 dsi_ctrl;

	dsi_ctrl = dsi_read(msm_host, REG_DSI_CTRL);

	if (!enable) {
		dsi_ctrl &= ~(DSI_CTRL_ENABLE | DSI_CTRL_VID_MODE_EN |
				DSI_CTRL_CMD_MODE_EN);
		dsi_intr_ctrl(msm_host, DSI_IRQ_MASK_CMD_MDP_DONE |
					DSI_IRQ_MASK_VIDEO_DONE, 0);
	} else {
		if (video_mode) {
			dsi_ctrl |= DSI_CTRL_VID_MODE_EN;
		} else {		/* command mode */
			dsi_ctrl |= DSI_CTRL_CMD_MODE_EN;
			dsi_intr_ctrl(msm_host, DSI_IRQ_MASK_CMD_MDP_DONE, 1);
		}
		dsi_ctrl |= DSI_CTRL_ENABLE;
	}

	dsi_write(msm_host, REG_DSI_CTRL, dsi_ctrl);
}

static void dsi_set_tx_power_mode(int mode, struct msm_dsi_host *msm_host)
{
	u32 data;

	data = dsi_read(msm_host, REG_DSI_CMD_DMA_CTRL);

	if (mode == 0)
		data &= ~DSI_CMD_DMA_CTRL_LOW_POWER;
	else
		data |= DSI_CMD_DMA_CTRL_LOW_POWER;

	dsi_write(msm_host, REG_DSI_CMD_DMA_CTRL, data);
}

static void dsi_wait4video_done(struct msm_dsi_host *msm_host)
{
	u32 ret = 0;
	struct device *dev = &msm_host->pdev->dev;

	dsi_intr_ctrl(msm_host, DSI_IRQ_MASK_VIDEO_DONE, 1);

	reinit_completion(&msm_host->video_comp);

	ret = wait_for_completion_timeout(&msm_host->video_comp,
			msecs_to_jiffies(70));

	if (ret == 0)
		DRM_DEV_ERROR(dev, "wait for video done timed out\n");

	dsi_intr_ctrl(msm_host, DSI_IRQ_MASK_VIDEO_DONE, 0);
}

static void dsi_wait4video_eng_busy(struct msm_dsi_host *msm_host)
{
	if (!(msm_host->mode_flags & MIPI_DSI_MODE_VIDEO))
		return;

	if (msm_host->power_on && msm_host->enabled) {
		dsi_wait4video_done(msm_host);
		/* delay 4 ms to skip BLLP */
		usleep_range(2000, 4000);
	}
}

int dsi_tx_buf_alloc_6g(struct msm_dsi_host *msm_host, int size)
{
	struct drm_device *dev = msm_host->dev;
	struct msm_drm_private *priv = dev->dev_private;
	uint64_t iova;
	u8 *data;

	data = msm_gem_kernel_new(dev, size, MSM_BO_WC,
					priv->kms->aspace,
					&msm_host->tx_gem_obj, &iova);

	if (IS_ERR(data)) {
		msm_host->tx_gem_obj = NULL;
		return PTR_ERR(data);
	}

	msm_gem_object_set_name(msm_host->tx_gem_obj, "tx_gem");

	msm_host->tx_size = msm_host->tx_gem_obj->size;

	return 0;
}

int dsi_tx_buf_alloc_v2(struct msm_dsi_host *msm_host, int size)
{
	struct drm_device *dev = msm_host->dev;

	msm_host->tx_buf = dma_alloc_coherent(dev->dev, size,
					&msm_host->tx_buf_paddr, GFP_KERNEL);
	if (!msm_host->tx_buf)
		return -ENOMEM;

	msm_host->tx_size = size;

	return 0;
}

static void dsi_tx_buf_free(struct msm_dsi_host *msm_host)
{
	struct drm_device *dev = msm_host->dev;
	struct msm_drm_private *priv;

	/*
	 * This is possible if we're tearing down before we've had a chance to
	 * fully initialize. A very real possibility if our probe is deferred,
	 * in which case we'll hit msm_dsi_host_destroy() without having run
	 * through the dsi_tx_buf_alloc().
	 */
	if (!dev)
		return;

	priv = dev->dev_private;
	if (msm_host->tx_gem_obj) {
		msm_gem_unpin_iova(msm_host->tx_gem_obj, priv->kms->aspace);
		drm_gem_object_put(msm_host->tx_gem_obj);
		msm_host->tx_gem_obj = NULL;
	}

	if (msm_host->tx_buf)
		dma_free_coherent(dev->dev, msm_host->tx_size, msm_host->tx_buf,
			msm_host->tx_buf_paddr);
}

void *dsi_tx_buf_get_6g(struct msm_dsi_host *msm_host)
{
	return msm_gem_get_vaddr(msm_host->tx_gem_obj);
}

void *dsi_tx_buf_get_v2(struct msm_dsi_host *msm_host)
{
	return msm_host->tx_buf;
}

void dsi_tx_buf_put_6g(struct msm_dsi_host *msm_host)
{
	msm_gem_put_vaddr(msm_host->tx_gem_obj);
}

/*
 * prepare cmd buffer to be txed
 */
static int dsi_cmd_dma_add(struct msm_dsi_host *msm_host,
			   const struct mipi_dsi_msg *msg)
{
	const struct msm_dsi_cfg_handler *cfg_hnd = msm_host->cfg_hnd;
	struct mipi_dsi_packet packet;
	int len;
	int ret;
	u8 *data;

	ret = mipi_dsi_create_packet(&packet, msg);
	if (ret) {
		pr_err("%s: create packet failed, %d\n", __func__, ret);
		return ret;
	}
	len = (packet.size + 3) & (~0x3);

	if (len > msm_host->tx_size) {
		pr_err("%s: packet size is too big\n", __func__);
		return -EINVAL;
	}

	data = cfg_hnd->ops->tx_buf_get(msm_host);
	if (IS_ERR(data)) {
		ret = PTR_ERR(data);
		pr_err("%s: get vaddr failed, %d\n", __func__, ret);
		return ret;
	}

	/* MSM specific command format in memory */
	data[0] = packet.header[1];
	data[1] = packet.header[2];
	data[2] = packet.header[0];
	data[3] = BIT(7); /* Last packet */
	if (mipi_dsi_packet_format_is_long(msg->type))
		data[3] |= BIT(6);
	if (msg->rx_buf && msg->rx_len)
		data[3] |= BIT(5);

	/* Long packet */
	if (packet.payload && packet.payload_length)
		memcpy(data + 4, packet.payload, packet.payload_length);

	/* Append 0xff to the end */
	if (packet.size < len)
		memset(data + packet.size, 0xff, len - packet.size);

	if (cfg_hnd->ops->tx_buf_put)
		cfg_hnd->ops->tx_buf_put(msm_host);

	return len;
}

/*
 * dsi_short_read1_resp: 1 parameter
 */
static int dsi_short_read1_resp(u8 *buf, const struct mipi_dsi_msg *msg)
{
	u8 *data = msg->rx_buf;
	if (data && (msg->rx_len >= 1)) {
		*data = buf[1]; /* strip out dcs type */
		return 1;
	} else {
		pr_err("%s: read data does not match with rx_buf len %zu\n",
			__func__, msg->rx_len);
		return -EINVAL;
	}
}

/*
 * dsi_short_read2_resp: 2 parameter
 */
static int dsi_short_read2_resp(u8 *buf, const struct mipi_dsi_msg *msg)
{
	u8 *data = msg->rx_buf;
	if (data && (msg->rx_len >= 2)) {
		data[0] = buf[1]; /* strip out dcs type */
		data[1] = buf[2];
		return 2;
	} else {
		pr_err("%s: read data does not match with rx_buf len %zu\n",
			__func__, msg->rx_len);
		return -EINVAL;
	}
}

static int dsi_long_read_resp(u8 *buf, const struct mipi_dsi_msg *msg)
{
	/* strip out 4 byte dcs header */
	if (msg->rx_buf && msg->rx_len)
		memcpy(msg->rx_buf, buf + 4, msg->rx_len);

	return msg->rx_len;
}

int dsi_dma_base_get_6g(struct msm_dsi_host *msm_host, uint64_t *dma_base)
{
	struct drm_device *dev = msm_host->dev;
	struct msm_drm_private *priv = dev->dev_private;

	if (!dma_base)
		return -EINVAL;

	return msm_gem_get_and_pin_iova(msm_host->tx_gem_obj,
				priv->kms->aspace, dma_base);
}

int dsi_dma_base_get_v2(struct msm_dsi_host *msm_host, uint64_t *dma_base)
{
	if (!dma_base)
		return -EINVAL;

	*dma_base = msm_host->tx_buf_paddr;
	return 0;
}

static int dsi_cmd_dma_tx(struct msm_dsi_host *msm_host, int len)
{
	const struct msm_dsi_cfg_handler *cfg_hnd = msm_host->cfg_hnd;
	int ret;
	uint64_t dma_base;
	bool triggered;

	ret = cfg_hnd->ops->dma_base_get(msm_host, &dma_base);
	if (ret) {
		pr_err("%s: failed to get iova: %d\n", __func__, ret);
		return ret;
	}

	reinit_completion(&msm_host->dma_comp);

	dsi_wait4video_eng_busy(msm_host);

	triggered = msm_dsi_manager_cmd_xfer_trigger(
						msm_host->id, dma_base, len);
	if (triggered) {
		ret = wait_for_completion_timeout(&msm_host->dma_comp,
					msecs_to_jiffies(200));
		DBG("ret=%d", ret);
		if (ret == 0)
			ret = -ETIMEDOUT;
		else
			ret = len;
	} else
		ret = len;

	return ret;
}

static int dsi_cmd_dma_rx(struct msm_dsi_host *msm_host,
			u8 *buf, int rx_byte, int pkt_size)
{
	u32 *temp, data;
	int i, j = 0, cnt;
	u32 read_cnt;
	u8 reg[16];
	int repeated_bytes = 0;
	int buf_offset = buf - msm_host->rx_buf;

	temp = (u32 *)reg;
	cnt = (rx_byte + 3) >> 2;
	if (cnt > 4)
		cnt = 4; /* 4 x 32 bits registers only */

	if (rx_byte == 4)
		read_cnt = 4;
	else
		read_cnt = pkt_size + 6;

	/*
	 * In case of multiple reads from the panel, after the first read, there
	 * is possibility that there are some bytes in the payload repeating in
	 * the RDBK_DATA registers. Since we read all the parameters from the
	 * panel right from the first byte for every pass. We need to skip the
	 * repeating bytes and then append the new parameters to the rx buffer.
	 */
	if (read_cnt > 16) {
		int bytes_shifted;
		/* Any data more than 16 bytes will be shifted out.
		 * The temp read buffer should already contain these bytes.
		 * The remaining bytes in read buffer are the repeated bytes.
		 */
		bytes_shifted = read_cnt - 16;
		repeated_bytes = buf_offset - bytes_shifted;
	}

	for (i = cnt - 1; i >= 0; i--) {
		data = dsi_read(msm_host, REG_DSI_RDBK_DATA(i));
		*temp++ = ntohl(data); /* to host byte order */
		DBG("data = 0x%x and ntohl(data) = 0x%x", data, ntohl(data));
	}

	for (i = repeated_bytes; i < 16; i++)
		buf[j++] = reg[i];

	return j;
}

static int dsi_cmds2buf_tx(struct msm_dsi_host *msm_host,
				const struct mipi_dsi_msg *msg)
{
	int len, ret;
	int bllp_len = msm_host->mode->hdisplay *
			dsi_get_bpp(msm_host->format) / 8;

	len = dsi_cmd_dma_add(msm_host, msg);
	if (!len) {
		pr_err("%s: failed to add cmd type = 0x%x\n",
			__func__,  msg->type);
		return -EINVAL;
	}

	/* for video mode, do not send cmds more than
	* one pixel line, since it only transmit it
	* during BLLP.
	*/
	/* TODO: if the command is sent in LP mode, the bit rate is only
	 * half of esc clk rate. In this case, if the video is already
	 * actively streaming, we need to check more carefully if the
	 * command can be fit into one BLLP.
	 */
	if ((msm_host->mode_flags & MIPI_DSI_MODE_VIDEO) && (len > bllp_len)) {
		pr_err("%s: cmd cannot fit into BLLP period, len=%d\n",
			__func__, len);
		return -EINVAL;
	}

	ret = dsi_cmd_dma_tx(msm_host, len);
	if (ret < len) {
		pr_err("%s: cmd dma tx failed, type=0x%x, data0=0x%x, len=%d\n",
			__func__, msg->type, (*(u8 *)(msg->tx_buf)), len);
		return -ECOMM;
	}

	return len;
}

static void dsi_sw_reset_restore(struct msm_dsi_host *msm_host)
{
	u32 data0, data1;

	data0 = dsi_read(msm_host, REG_DSI_CTRL);
	data1 = data0;
	data1 &= ~DSI_CTRL_ENABLE;
	dsi_write(msm_host, REG_DSI_CTRL, data1);
	/*
	 * dsi controller need to be disabled before
	 * clocks turned on
	 */
	wmb();

	dsi_write(msm_host, REG_DSI_CLK_CTRL, DSI_CLK_CTRL_ENABLE_CLKS);
	wmb();	/* make sure clocks enabled */

	/* dsi controller can only be reset while clocks are running */
	dsi_write(msm_host, REG_DSI_RESET, 1);
	msleep(DSI_RESET_TOGGLE_DELAY_MS); /* make sure reset happen */
	dsi_write(msm_host, REG_DSI_RESET, 0);
	wmb();	/* controller out of reset */
	dsi_write(msm_host, REG_DSI_CTRL, data0);
	wmb();	/* make sure dsi controller enabled again */
}

static void dsi_hpd_worker(struct work_struct *work)
{
	struct msm_dsi_host *msm_host =
		container_of(work, struct msm_dsi_host, hpd_work);

	drm_helper_hpd_irq_event(msm_host->dev);
}

static void dsi_err_worker(struct work_struct *work)
{
	struct msm_dsi_host *msm_host =
		container_of(work, struct msm_dsi_host, err_work);
	u32 status = msm_host->err_work_state;

	pr_err_ratelimited("%s: status=%x\n", __func__, status);
	if (status & DSI_ERR_STATE_MDP_FIFO_UNDERFLOW)
		dsi_sw_reset_restore(msm_host);

	/* It is safe to clear here because error irq is disabled. */
	msm_host->err_work_state = 0;

	/* enable dsi error interrupt */
	dsi_intr_ctrl(msm_host, DSI_IRQ_MASK_ERROR, 1);
}

static void dsi_ack_err_status(struct msm_dsi_host *msm_host)
{
	u32 status;

	status = dsi_read(msm_host, REG_DSI_ACK_ERR_STATUS);

	if (status) {
		dsi_write(msm_host, REG_DSI_ACK_ERR_STATUS, status);
		/* Writing of an extra 0 needed to clear error bits */
		dsi_write(msm_host, REG_DSI_ACK_ERR_STATUS, 0);
		msm_host->err_work_state |= DSI_ERR_STATE_ACK;
	}
}

static void dsi_timeout_status(struct msm_dsi_host *msm_host)
{
	u32 status;

	status = dsi_read(msm_host, REG_DSI_TIMEOUT_STATUS);

	if (status) {
		dsi_write(msm_host, REG_DSI_TIMEOUT_STATUS, status);
		msm_host->err_work_state |= DSI_ERR_STATE_TIMEOUT;
	}
}

static void dsi_dln0_phy_err(struct msm_dsi_host *msm_host)
{
	u32 status;

	status = dsi_read(msm_host, REG_DSI_DLN0_PHY_ERR);

	if (status & (DSI_DLN0_PHY_ERR_DLN0_ERR_ESC |
			DSI_DLN0_PHY_ERR_DLN0_ERR_SYNC_ESC |
			DSI_DLN0_PHY_ERR_DLN0_ERR_CONTROL |
			DSI_DLN0_PHY_ERR_DLN0_ERR_CONTENTION_LP0 |
			DSI_DLN0_PHY_ERR_DLN0_ERR_CONTENTION_LP1)) {
		dsi_write(msm_host, REG_DSI_DLN0_PHY_ERR, status);
		msm_host->err_work_state |= DSI_ERR_STATE_DLN0_PHY;
	}
}

static void dsi_fifo_status(struct msm_dsi_host *msm_host)
{
	u32 status;

	status = dsi_read(msm_host, REG_DSI_FIFO_STATUS);

	/* fifo underflow, overflow */
	if (status) {
		dsi_write(msm_host, REG_DSI_FIFO_STATUS, status);
		msm_host->err_work_state |= DSI_ERR_STATE_FIFO;
		if (status & DSI_FIFO_STATUS_CMD_MDP_FIFO_UNDERFLOW)
			msm_host->err_work_state |=
					DSI_ERR_STATE_MDP_FIFO_UNDERFLOW;
	}
}

static void dsi_status(struct msm_dsi_host *msm_host)
{
	u32 status;

	status = dsi_read(msm_host, REG_DSI_STATUS0);

	if (status & DSI_STATUS0_INTERLEAVE_OP_CONTENTION) {
		dsi_write(msm_host, REG_DSI_STATUS0, status);
		msm_host->err_work_state |=
			DSI_ERR_STATE_INTERLEAVE_OP_CONTENTION;
	}
}

static void dsi_clk_status(struct msm_dsi_host *msm_host)
{
	u32 status;

	status = dsi_read(msm_host, REG_DSI_CLK_STATUS);

	if (status & DSI_CLK_STATUS_PLL_UNLOCKED) {
		dsi_write(msm_host, REG_DSI_CLK_STATUS, status);
		msm_host->err_work_state |= DSI_ERR_STATE_PLL_UNLOCKED;
	}
}

static void dsi_error(struct msm_dsi_host *msm_host)
{
	/* disable dsi error interrupt */
	dsi_intr_ctrl(msm_host, DSI_IRQ_MASK_ERROR, 0);

	dsi_clk_status(msm_host);
	dsi_fifo_status(msm_host);
	dsi_ack_err_status(msm_host);
	dsi_timeout_status(msm_host);
	dsi_status(msm_host);
	dsi_dln0_phy_err(msm_host);

	queue_work(msm_host->workqueue, &msm_host->err_work);
}

static irqreturn_t dsi_host_irq(int irq, void *ptr)
{
	struct msm_dsi_host *msm_host = ptr;
	u32 isr;
	unsigned long flags;

	if (!msm_host->ctrl_base)
		return IRQ_HANDLED;

	spin_lock_irqsave(&msm_host->intr_lock, flags);
	isr = dsi_read(msm_host, REG_DSI_INTR_CTRL);
	dsi_write(msm_host, REG_DSI_INTR_CTRL, isr);
	spin_unlock_irqrestore(&msm_host->intr_lock, flags);

	DBG("isr=0x%x, id=%d", isr, msm_host->id);

	if (isr & DSI_IRQ_ERROR)
		dsi_error(msm_host);

	if (isr & DSI_IRQ_VIDEO_DONE)
		complete(&msm_host->video_comp);

	if (isr & DSI_IRQ_CMD_DMA_DONE)
		complete(&msm_host->dma_comp);

	return IRQ_HANDLED;
}

static int dsi_host_init_panel_gpios(struct msm_dsi_host *msm_host,
			struct device *panel_device)
{
	msm_host->disp_en_gpio = devm_gpiod_get_optional(panel_device,
							 "disp-enable",
							 GPIOD_OUT_LOW);
	if (IS_ERR(msm_host->disp_en_gpio)) {
		DBG("cannot get disp-enable-gpios %ld",
				PTR_ERR(msm_host->disp_en_gpio));
		return PTR_ERR(msm_host->disp_en_gpio);
	}

	msm_host->te_gpio = devm_gpiod_get_optional(panel_device, "disp-te",
								GPIOD_IN);
	if (IS_ERR(msm_host->te_gpio)) {
		DBG("cannot get disp-te-gpios %ld", PTR_ERR(msm_host->te_gpio));
		return PTR_ERR(msm_host->te_gpio);
	}

	return 0;
}

static int dsi_host_attach(struct mipi_dsi_host *host,
					struct mipi_dsi_device *dsi)
{
	struct msm_dsi_host *msm_host = to_msm_dsi_host(host);
	int ret;

	if (dsi->lanes > msm_host->num_data_lanes)
		return -EINVAL;

	msm_host->channel = dsi->channel;
	msm_host->lanes = dsi->lanes;
	msm_host->format = dsi->format;
	msm_host->mode_flags = dsi->mode_flags;

	/* Some gpios defined in panel DT need to be controlled by host */
	ret = dsi_host_init_panel_gpios(msm_host, &dsi->dev);
	if (ret)
		return ret;

	DBG("id=%d", msm_host->id);
	if (msm_host->dev)
		queue_work(msm_host->workqueue, &msm_host->hpd_work);

	return 0;
}

static int dsi_host_detach(struct mipi_dsi_host *host,
					struct mipi_dsi_device *dsi)
{
	struct msm_dsi_host *msm_host = to_msm_dsi_host(host);

	msm_host->device_node = NULL;

	DBG("id=%d", msm_host->id);
	if (msm_host->dev)
		queue_work(msm_host->workqueue, &msm_host->hpd_work);

	return 0;
}

static ssize_t dsi_host_transfer(struct mipi_dsi_host *host,
					const struct mipi_dsi_msg *msg)
{
	struct msm_dsi_host *msm_host = to_msm_dsi_host(host);
	int ret;

	if (!msg || !msm_host->power_on)
		return -EINVAL;

	mutex_lock(&msm_host->cmd_mutex);
	ret = msm_dsi_manager_cmd_xfer(msm_host->id, msg);
	mutex_unlock(&msm_host->cmd_mutex);

	return ret;
}

static const struct mipi_dsi_host_ops dsi_host_ops = {
	.attach = dsi_host_attach,
	.detach = dsi_host_detach,
	.transfer = dsi_host_transfer,
};

/*
 * List of supported physical to logical lane mappings.
 * For example, the 2nd entry represents the following mapping:
 *
 * "3012": Logic 3->Phys 0; Logic 0->Phys 1; Logic 1->Phys 2; Logic 2->Phys 3;
 */
static const int supported_data_lane_swaps[][4] = {
	{ 0, 1, 2, 3 },
	{ 3, 0, 1, 2 },
	{ 2, 3, 0, 1 },
	{ 1, 2, 3, 0 },
	{ 0, 3, 2, 1 },
	{ 1, 0, 3, 2 },
	{ 2, 1, 0, 3 },
	{ 3, 2, 1, 0 },
};

static int dsi_host_parse_lane_data(struct msm_dsi_host *msm_host,
				    struct device_node *ep)
{
	struct device *dev = &msm_host->pdev->dev;
	struct property *prop;
	u32 lane_map[4];
	int ret, i, len, num_lanes;

	prop = of_find_property(ep, "data-lanes", &len);
	if (!prop) {
		DRM_DEV_DEBUG(dev,
			"failed to find data lane mapping, using default\n");
		/* Set the number of date lanes to 4 by default. */
		msm_host->num_data_lanes = 4;
		return 0;
	}

	num_lanes = len / sizeof(u32);

	if (num_lanes < 1 || num_lanes > 4) {
		DRM_DEV_ERROR(dev, "bad number of data lanes\n");
		return -EINVAL;
	}

	msm_host->num_data_lanes = num_lanes;

	ret = of_property_read_u32_array(ep, "data-lanes", lane_map,
					 num_lanes);
	if (ret) {
		DRM_DEV_ERROR(dev, "failed to read lane data\n");
		return ret;
	}

	/*
	 * compare DT specified physical-logical lane mappings with the ones
	 * supported by hardware
	 */
	for (i = 0; i < ARRAY_SIZE(supported_data_lane_swaps); i++) {
		const int *swap = supported_data_lane_swaps[i];
		int j;

		/*
		 * the data-lanes array we get from DT has a logical->physical
		 * mapping. The "data lane swap" register field represents
		 * supported configurations in a physical->logical mapping.
		 * Translate the DT mapping to what we understand and find a
		 * configuration that works.
		 */
		for (j = 0; j < num_lanes; j++) {
			if (lane_map[j] < 0 || lane_map[j] > 3)
				DRM_DEV_ERROR(dev, "bad physical lane entry %u\n",
					lane_map[j]);

			if (swap[lane_map[j]] != j)
				break;
		}

		if (j == num_lanes) {
			msm_host->dlane_swap = i;
			return 0;
		}
	}

	return -EINVAL;
}

static int dsi_host_parse_dt(struct msm_dsi_host *msm_host)
{
	struct device *dev = &msm_host->pdev->dev;
	struct device_node *np = dev->of_node;
	struct device_node *endpoint, *device_node;
	int ret = 0;

	/*
	 * Get the endpoint of the output port of the DSI host. In our case,
	 * this is mapped to port number with reg = 1. Don't return an error if
	 * the remote endpoint isn't defined. It's possible that there is
	 * nothing connected to the dsi output.
	 */
	endpoint = of_graph_get_endpoint_by_regs(np, 1, -1);
	if (!endpoint) {
		DRM_DEV_DEBUG(dev, "%s: no endpoint\n", __func__);
		return 0;
	}

	ret = dsi_host_parse_lane_data(msm_host, endpoint);
	if (ret) {
		DRM_DEV_ERROR(dev, "%s: invalid lane configuration %d\n",
			__func__, ret);
		ret = -EINVAL;
		goto err;
	}

	/* Get panel node from the output port's endpoint data */
	device_node = of_graph_get_remote_node(np, 1, 0);
	if (!device_node) {
		DRM_DEV_DEBUG(dev, "%s: no valid device\n", __func__);
		ret = -ENODEV;
		goto err;
	}

	msm_host->device_node = device_node;

	if (of_property_read_bool(np, "syscon-sfpb")) {
		msm_host->sfpb = syscon_regmap_lookup_by_phandle(np,
					"syscon-sfpb");
		if (IS_ERR(msm_host->sfpb)) {
			DRM_DEV_ERROR(dev, "%s: failed to get sfpb regmap\n",
				__func__);
			ret = PTR_ERR(msm_host->sfpb);
		}
	}

	of_node_put(device_node);

err:
	of_node_put(endpoint);

	return ret;
}

static int dsi_host_get_id(struct msm_dsi_host *msm_host)
{
	struct platform_device *pdev = msm_host->pdev;
	const struct msm_dsi_config *cfg = msm_host->cfg_hnd->cfg;
	struct resource *res;
	int i;

	res = platform_get_resource_byname(pdev, IORESOURCE_MEM, "dsi_ctrl");
	if (!res)
		return -EINVAL;

	for (i = 0; i < cfg->num_dsi; i++) {
		if (cfg->io_start[i] == res->start)
			return i;
	}

	return -EINVAL;
}

int msm_dsi_host_init(struct msm_dsi *msm_dsi)
{
	struct msm_dsi_host *msm_host = NULL;
	struct platform_device *pdev = msm_dsi->pdev;
	int ret;

	msm_host = devm_kzalloc(&pdev->dev, sizeof(*msm_host), GFP_KERNEL);
	if (!msm_host) {
		ret = -ENOMEM;
		goto fail;
	}

	msm_host->pdev = pdev;
	msm_dsi->host = &msm_host->base;

	ret = dsi_host_parse_dt(msm_host);
	if (ret) {
		pr_err("%s: failed to parse dt\n", __func__);
		goto fail;
	}

	msm_host->ctrl_base = msm_ioremap_size(pdev, "dsi_ctrl", "DSI CTRL", &msm_host->ctrl_size);
	if (IS_ERR(msm_host->ctrl_base)) {
		pr_err("%s: unable to map Dsi ctrl base\n", __func__);
		ret = PTR_ERR(msm_host->ctrl_base);
		goto fail;
	}

	pm_runtime_enable(&pdev->dev);

	msm_host->cfg_hnd = dsi_get_config(msm_host);
	if (!msm_host->cfg_hnd) {
		ret = -EINVAL;
		pr_err("%s: get config failed\n", __func__);
		goto fail;
	}

	msm_host->id = dsi_host_get_id(msm_host);
	if (msm_host->id < 0) {
		ret = msm_host->id;
		pr_err("%s: unable to identify DSI host index\n", __func__);
		goto fail;
	}

	/* fixup base address by io offset */
	msm_host->ctrl_base += msm_host->cfg_hnd->cfg->io_offset;

	ret = dsi_regulator_init(msm_host);
	if (ret) {
		pr_err("%s: regulator init failed\n", __func__);
		goto fail;
	}

	ret = dsi_clk_init(msm_host);
	if (ret) {
		pr_err("%s: unable to initialize dsi clks\n", __func__);
		goto fail;
	}

	msm_host->rx_buf = devm_kzalloc(&pdev->dev, SZ_4K, GFP_KERNEL);
	if (!msm_host->rx_buf) {
		ret = -ENOMEM;
		pr_err("%s: alloc rx temp buf failed\n", __func__);
		goto fail;
	}

	ret = devm_pm_opp_set_clkname(&pdev->dev, "byte");
	if (ret)
		return ret;
	/* OPP table is optional */
	ret = devm_pm_opp_of_add_table(&pdev->dev);
	if (ret && ret != -ENODEV) {
		dev_err(&pdev->dev, "invalid OPP table in device tree\n");
<<<<<<< HEAD
=======
		return ret;
	}

	msm_host->irq = irq_of_parse_and_map(pdev->dev.of_node, 0);
	if (msm_host->irq < 0) {
		ret = msm_host->irq;
		dev_err(&pdev->dev, "failed to get irq: %d\n", ret);
		return ret;
	}

	/* do not autoenable, will be enabled later */
	ret = devm_request_irq(&pdev->dev, msm_host->irq, dsi_host_irq,
			IRQF_TRIGGER_HIGH | IRQF_ONESHOT | IRQF_NO_AUTOEN,
			"dsi_isr", msm_host);
	if (ret < 0) {
		dev_err(&pdev->dev, "failed to request IRQ%u: %d\n",
				msm_host->irq, ret);
>>>>>>> df0cc57e
		return ret;
	}

	init_completion(&msm_host->dma_comp);
	init_completion(&msm_host->video_comp);
	mutex_init(&msm_host->dev_mutex);
	mutex_init(&msm_host->cmd_mutex);
	spin_lock_init(&msm_host->intr_lock);

	/* setup workqueue */
	msm_host->workqueue = alloc_ordered_workqueue("dsi_drm_work", 0);
	INIT_WORK(&msm_host->err_work, dsi_err_worker);
	INIT_WORK(&msm_host->hpd_work, dsi_hpd_worker);

	msm_dsi->id = msm_host->id;

	DBG("Dsi Host %d initialized", msm_host->id);
	return 0;

fail:
	return ret;
}

void msm_dsi_host_destroy(struct mipi_dsi_host *host)
{
	struct msm_dsi_host *msm_host = to_msm_dsi_host(host);

	DBG("");
	dsi_tx_buf_free(msm_host);
	if (msm_host->workqueue) {
		destroy_workqueue(msm_host->workqueue);
		msm_host->workqueue = NULL;
	}

	mutex_destroy(&msm_host->cmd_mutex);
	mutex_destroy(&msm_host->dev_mutex);

	pm_runtime_disable(&msm_host->pdev->dev);
}

int msm_dsi_host_modeset_init(struct mipi_dsi_host *host,
					struct drm_device *dev)
{
	struct msm_dsi_host *msm_host = to_msm_dsi_host(host);
	const struct msm_dsi_cfg_handler *cfg_hnd = msm_host->cfg_hnd;
	int ret;

	msm_host->dev = dev;
	ret = cfg_hnd->ops->tx_buf_alloc(msm_host, SZ_4K);
	if (ret) {
		pr_err("%s: alloc tx gem obj failed, %d\n", __func__, ret);
		return ret;
	}

	return 0;
}

int msm_dsi_host_register(struct mipi_dsi_host *host, bool check_defer)
{
	struct msm_dsi_host *msm_host = to_msm_dsi_host(host);
	int ret;

	/* Register mipi dsi host */
	if (!msm_host->registered) {
		host->dev = &msm_host->pdev->dev;
		host->ops = &dsi_host_ops;
		ret = mipi_dsi_host_register(host);
		if (ret)
			return ret;

		msm_host->registered = true;

		/* If the panel driver has not been probed after host register,
		 * we should defer the host's probe.
		 * It makes sure panel is connected when fbcon detects
		 * connector status and gets the proper display mode to
		 * create framebuffer.
		 * Don't try to defer if there is nothing connected to the dsi
		 * output
		 */
		if (check_defer && msm_host->device_node) {
			if (IS_ERR(of_drm_find_panel(msm_host->device_node)))
				if (!of_drm_find_bridge(msm_host->device_node))
					return -EPROBE_DEFER;
		}
	}

	return 0;
}

void msm_dsi_host_unregister(struct mipi_dsi_host *host)
{
	struct msm_dsi_host *msm_host = to_msm_dsi_host(host);

	if (msm_host->registered) {
		mipi_dsi_host_unregister(host);
		host->dev = NULL;
		host->ops = NULL;
		msm_host->registered = false;
	}
}

int msm_dsi_host_xfer_prepare(struct mipi_dsi_host *host,
				const struct mipi_dsi_msg *msg)
{
	struct msm_dsi_host *msm_host = to_msm_dsi_host(host);
	const struct msm_dsi_cfg_handler *cfg_hnd = msm_host->cfg_hnd;

	/* TODO: make sure dsi_cmd_mdp is idle.
	 * Since DSI6G v1.2.0, we can set DSI_TRIG_CTRL.BLOCK_DMA_WITHIN_FRAME
	 * to ask H/W to wait until cmd mdp is idle. S/W wait is not needed.
	 * How to handle the old versions? Wait for mdp cmd done?
	 */

	/*
	 * mdss interrupt is generated in mdp core clock domain
	 * mdp clock need to be enabled to receive dsi interrupt
	 */
	pm_runtime_get_sync(&msm_host->pdev->dev);
	cfg_hnd->ops->link_clk_set_rate(msm_host);
	cfg_hnd->ops->link_clk_enable(msm_host);

	/* TODO: vote for bus bandwidth */

	if (!(msg->flags & MIPI_DSI_MSG_USE_LPM))
		dsi_set_tx_power_mode(0, msm_host);

	msm_host->dma_cmd_ctrl_restore = dsi_read(msm_host, REG_DSI_CTRL);
	dsi_write(msm_host, REG_DSI_CTRL,
		msm_host->dma_cmd_ctrl_restore |
		DSI_CTRL_CMD_MODE_EN |
		DSI_CTRL_ENABLE);
	dsi_intr_ctrl(msm_host, DSI_IRQ_MASK_CMD_DMA_DONE, 1);

	return 0;
}

void msm_dsi_host_xfer_restore(struct mipi_dsi_host *host,
				const struct mipi_dsi_msg *msg)
{
	struct msm_dsi_host *msm_host = to_msm_dsi_host(host);
	const struct msm_dsi_cfg_handler *cfg_hnd = msm_host->cfg_hnd;

	dsi_intr_ctrl(msm_host, DSI_IRQ_MASK_CMD_DMA_DONE, 0);
	dsi_write(msm_host, REG_DSI_CTRL, msm_host->dma_cmd_ctrl_restore);

	if (!(msg->flags & MIPI_DSI_MSG_USE_LPM))
		dsi_set_tx_power_mode(1, msm_host);

	/* TODO: unvote for bus bandwidth */

	cfg_hnd->ops->link_clk_disable(msm_host);
	pm_runtime_put_autosuspend(&msm_host->pdev->dev);
}

int msm_dsi_host_cmd_tx(struct mipi_dsi_host *host,
				const struct mipi_dsi_msg *msg)
{
	struct msm_dsi_host *msm_host = to_msm_dsi_host(host);

	return dsi_cmds2buf_tx(msm_host, msg);
}

int msm_dsi_host_cmd_rx(struct mipi_dsi_host *host,
				const struct mipi_dsi_msg *msg)
{
	struct msm_dsi_host *msm_host = to_msm_dsi_host(host);
	const struct msm_dsi_cfg_handler *cfg_hnd = msm_host->cfg_hnd;
	int data_byte, rx_byte, dlen, end;
	int short_response, diff, pkt_size, ret = 0;
	char cmd;
	int rlen = msg->rx_len;
	u8 *buf;

	if (rlen <= 2) {
		short_response = 1;
		pkt_size = rlen;
		rx_byte = 4;
	} else {
		short_response = 0;
		data_byte = 10;	/* first read */
		if (rlen < data_byte)
			pkt_size = rlen;
		else
			pkt_size = data_byte;
		rx_byte = data_byte + 6; /* 4 header + 2 crc */
	}

	buf = msm_host->rx_buf;
	end = 0;
	while (!end) {
		u8 tx[2] = {pkt_size & 0xff, pkt_size >> 8};
		struct mipi_dsi_msg max_pkt_size_msg = {
			.channel = msg->channel,
			.type = MIPI_DSI_SET_MAXIMUM_RETURN_PACKET_SIZE,
			.tx_len = 2,
			.tx_buf = tx,
		};

		DBG("rlen=%d pkt_size=%d rx_byte=%d",
			rlen, pkt_size, rx_byte);

		ret = dsi_cmds2buf_tx(msm_host, &max_pkt_size_msg);
		if (ret < 2) {
			pr_err("%s: Set max pkt size failed, %d\n",
				__func__, ret);
			return -EINVAL;
		}

		if ((cfg_hnd->major == MSM_DSI_VER_MAJOR_6G) &&
			(cfg_hnd->minor >= MSM_DSI_6G_VER_MINOR_V1_1)) {
			/* Clear the RDBK_DATA registers */
			dsi_write(msm_host, REG_DSI_RDBK_DATA_CTRL,
					DSI_RDBK_DATA_CTRL_CLR);
			wmb(); /* make sure the RDBK registers are cleared */
			dsi_write(msm_host, REG_DSI_RDBK_DATA_CTRL, 0);
			wmb(); /* release cleared status before transfer */
		}

		ret = dsi_cmds2buf_tx(msm_host, msg);
		if (ret < msg->tx_len) {
			pr_err("%s: Read cmd Tx failed, %d\n", __func__, ret);
			return ret;
		}

		/*
		 * once cmd_dma_done interrupt received,
		 * return data from client is ready and stored
		 * at RDBK_DATA register already
		 * since rx fifo is 16 bytes, dcs header is kept at first loop,
		 * after that dcs header lost during shift into registers
		 */
		dlen = dsi_cmd_dma_rx(msm_host, buf, rx_byte, pkt_size);

		if (dlen <= 0)
			return 0;

		if (short_response)
			break;

		if (rlen <= data_byte) {
			diff = data_byte - rlen;
			end = 1;
		} else {
			diff = 0;
			rlen -= data_byte;
		}

		if (!end) {
			dlen -= 2; /* 2 crc */
			dlen -= diff;
			buf += dlen;	/* next start position */
			data_byte = 14;	/* NOT first read */
			if (rlen < data_byte)
				pkt_size += rlen;
			else
				pkt_size += data_byte;
			DBG("buf=%p dlen=%d diff=%d", buf, dlen, diff);
		}
	}

	/*
	 * For single Long read, if the requested rlen < 10,
	 * we need to shift the start position of rx
	 * data buffer to skip the bytes which are not
	 * updated.
	 */
	if (pkt_size < 10 && !short_response)
		buf = msm_host->rx_buf + (10 - rlen);
	else
		buf = msm_host->rx_buf;

	cmd = buf[0];
	switch (cmd) {
	case MIPI_DSI_RX_ACKNOWLEDGE_AND_ERROR_REPORT:
		pr_err("%s: rx ACK_ERR_PACLAGE\n", __func__);
		ret = 0;
		break;
	case MIPI_DSI_RX_GENERIC_SHORT_READ_RESPONSE_1BYTE:
	case MIPI_DSI_RX_DCS_SHORT_READ_RESPONSE_1BYTE:
		ret = dsi_short_read1_resp(buf, msg);
		break;
	case MIPI_DSI_RX_GENERIC_SHORT_READ_RESPONSE_2BYTE:
	case MIPI_DSI_RX_DCS_SHORT_READ_RESPONSE_2BYTE:
		ret = dsi_short_read2_resp(buf, msg);
		break;
	case MIPI_DSI_RX_GENERIC_LONG_READ_RESPONSE:
	case MIPI_DSI_RX_DCS_LONG_READ_RESPONSE:
		ret = dsi_long_read_resp(buf, msg);
		break;
	default:
		pr_warn("%s:Invalid response cmd\n", __func__);
		ret = 0;
	}

	return ret;
}

void msm_dsi_host_cmd_xfer_commit(struct mipi_dsi_host *host, u32 dma_base,
				  u32 len)
{
	struct msm_dsi_host *msm_host = to_msm_dsi_host(host);

	dsi_write(msm_host, REG_DSI_DMA_BASE, dma_base);
	dsi_write(msm_host, REG_DSI_DMA_LEN, len);
	dsi_write(msm_host, REG_DSI_TRIG_DMA, 1);

	/* Make sure trigger happens */
	wmb();
}

int msm_dsi_host_set_src_pll(struct mipi_dsi_host *host,
	struct msm_dsi_phy *src_phy)
{
	struct msm_dsi_host *msm_host = to_msm_dsi_host(host);
	struct clk *byte_clk_provider, *pixel_clk_provider;
	int ret;

	msm_host->cphy_mode = src_phy->cphy_mode;

	ret = msm_dsi_phy_get_clk_provider(src_phy,
				&byte_clk_provider, &pixel_clk_provider);
	if (ret) {
		pr_info("%s: can't get provider from pll, don't set parent\n",
			__func__);
		return 0;
	}

	ret = clk_set_parent(msm_host->byte_clk_src, byte_clk_provider);
	if (ret) {
		pr_err("%s: can't set parent to byte_clk_src. ret=%d\n",
			__func__, ret);
		goto exit;
	}

	ret = clk_set_parent(msm_host->pixel_clk_src, pixel_clk_provider);
	if (ret) {
		pr_err("%s: can't set parent to pixel_clk_src. ret=%d\n",
			__func__, ret);
		goto exit;
	}

	if (msm_host->dsi_clk_src) {
		ret = clk_set_parent(msm_host->dsi_clk_src, pixel_clk_provider);
		if (ret) {
			pr_err("%s: can't set parent to dsi_clk_src. ret=%d\n",
				__func__, ret);
			goto exit;
		}
	}

	if (msm_host->esc_clk_src) {
		ret = clk_set_parent(msm_host->esc_clk_src, byte_clk_provider);
		if (ret) {
			pr_err("%s: can't set parent to esc_clk_src. ret=%d\n",
				__func__, ret);
			goto exit;
		}
	}

exit:
	return ret;
}

void msm_dsi_host_reset_phy(struct mipi_dsi_host *host)
{
	struct msm_dsi_host *msm_host = to_msm_dsi_host(host);

	DBG("");
	dsi_write(msm_host, REG_DSI_PHY_RESET, DSI_PHY_RESET_RESET);
	/* Make sure fully reset */
	wmb();
	udelay(1000);
	dsi_write(msm_host, REG_DSI_PHY_RESET, 0);
	udelay(100);
}

void msm_dsi_host_get_phy_clk_req(struct mipi_dsi_host *host,
			struct msm_dsi_phy_clk_request *clk_req,
			bool is_bonded_dsi)
{
	struct msm_dsi_host *msm_host = to_msm_dsi_host(host);
	const struct msm_dsi_cfg_handler *cfg_hnd = msm_host->cfg_hnd;
	int ret;

	ret = cfg_hnd->ops->calc_clk_rate(msm_host, is_bonded_dsi);
	if (ret) {
		pr_err("%s: unable to calc clk rate, %d\n", __func__, ret);
		return;
	}

	/* CPHY transmits 16 bits over 7 clock cycles
	 * "byte_clk" is in units of 16-bits (see dsi_calc_pclk),
	 * so multiply by 7 to get the "bitclk rate"
	 */
	if (msm_host->cphy_mode)
		clk_req->bitclk_rate = msm_host->byte_clk_rate * 7;
	else
		clk_req->bitclk_rate = msm_host->byte_clk_rate * 8;
	clk_req->escclk_rate = msm_host->esc_clk_rate;
}

void msm_dsi_host_enable_irq(struct mipi_dsi_host *host)
{
	struct msm_dsi_host *msm_host = to_msm_dsi_host(host);

	enable_irq(msm_host->irq);
}

void msm_dsi_host_disable_irq(struct mipi_dsi_host *host)
{
	struct msm_dsi_host *msm_host = to_msm_dsi_host(host);

	disable_irq(msm_host->irq);
}

int msm_dsi_host_enable(struct mipi_dsi_host *host)
{
	struct msm_dsi_host *msm_host = to_msm_dsi_host(host);

	dsi_op_mode_config(msm_host,
		!!(msm_host->mode_flags & MIPI_DSI_MODE_VIDEO), true);

	/* TODO: clock should be turned off for command mode,
	 * and only turned on before MDP START.
	 * This part of code should be enabled once mdp driver support it.
	 */
	/* if (msm_panel->mode == MSM_DSI_CMD_MODE) {
	 *	dsi_link_clk_disable(msm_host);
	 *	pm_runtime_put_autosuspend(&msm_host->pdev->dev);
	 * }
	 */
	msm_host->enabled = true;
	return 0;
}

int msm_dsi_host_disable(struct mipi_dsi_host *host)
{
	struct msm_dsi_host *msm_host = to_msm_dsi_host(host);

	msm_host->enabled = false;
	dsi_op_mode_config(msm_host,
		!!(msm_host->mode_flags & MIPI_DSI_MODE_VIDEO), false);

	/* Since we have disabled INTF, the video engine won't stop so that
	 * the cmd engine will be blocked.
	 * Reset to disable video engine so that we can send off cmd.
	 */
	dsi_sw_reset(msm_host);

	return 0;
}

static void msm_dsi_sfpb_config(struct msm_dsi_host *msm_host, bool enable)
{
	enum sfpb_ahb_arb_master_port_en en;

	if (!msm_host->sfpb)
		return;

	en = enable ? SFPB_MASTER_PORT_ENABLE : SFPB_MASTER_PORT_DISABLE;

	regmap_update_bits(msm_host->sfpb, REG_SFPB_GPREG,
			SFPB_GPREG_MASTER_PORT_EN__MASK,
			SFPB_GPREG_MASTER_PORT_EN(en));
}

int msm_dsi_host_power_on(struct mipi_dsi_host *host,
			struct msm_dsi_phy_shared_timings *phy_shared_timings,
			bool is_bonded_dsi, struct msm_dsi_phy *phy)
{
	struct msm_dsi_host *msm_host = to_msm_dsi_host(host);
	const struct msm_dsi_cfg_handler *cfg_hnd = msm_host->cfg_hnd;
	int ret = 0;

	mutex_lock(&msm_host->dev_mutex);
	if (msm_host->power_on) {
		DBG("dsi host already on");
		goto unlock_ret;
	}

	msm_dsi_sfpb_config(msm_host, true);

	ret = dsi_host_regulator_enable(msm_host);
	if (ret) {
		pr_err("%s:Failed to enable vregs.ret=%d\n",
			__func__, ret);
		goto unlock_ret;
	}

	pm_runtime_get_sync(&msm_host->pdev->dev);
	ret = cfg_hnd->ops->link_clk_set_rate(msm_host);
	if (!ret)
		ret = cfg_hnd->ops->link_clk_enable(msm_host);
	if (ret) {
		pr_err("%s: failed to enable link clocks. ret=%d\n",
		       __func__, ret);
		goto fail_disable_reg;
	}

	ret = pinctrl_pm_select_default_state(&msm_host->pdev->dev);
	if (ret) {
		pr_err("%s: failed to set pinctrl default state, %d\n",
			__func__, ret);
		goto fail_disable_clk;
	}

	dsi_timing_setup(msm_host, is_bonded_dsi);
	dsi_sw_reset(msm_host);
	dsi_ctrl_config(msm_host, true, phy_shared_timings, phy);

	if (msm_host->disp_en_gpio)
		gpiod_set_value(msm_host->disp_en_gpio, 1);

	msm_host->power_on = true;
	mutex_unlock(&msm_host->dev_mutex);

	return 0;

fail_disable_clk:
	cfg_hnd->ops->link_clk_disable(msm_host);
	pm_runtime_put_autosuspend(&msm_host->pdev->dev);
fail_disable_reg:
	dsi_host_regulator_disable(msm_host);
unlock_ret:
	mutex_unlock(&msm_host->dev_mutex);
	return ret;
}

int msm_dsi_host_power_off(struct mipi_dsi_host *host)
{
	struct msm_dsi_host *msm_host = to_msm_dsi_host(host);
	const struct msm_dsi_cfg_handler *cfg_hnd = msm_host->cfg_hnd;

	mutex_lock(&msm_host->dev_mutex);
	if (!msm_host->power_on) {
		DBG("dsi host already off");
		goto unlock_ret;
	}

	dsi_ctrl_config(msm_host, false, NULL, NULL);

	if (msm_host->disp_en_gpio)
		gpiod_set_value(msm_host->disp_en_gpio, 0);

	pinctrl_pm_select_sleep_state(&msm_host->pdev->dev);

	cfg_hnd->ops->link_clk_disable(msm_host);
	pm_runtime_put_autosuspend(&msm_host->pdev->dev);

	dsi_host_regulator_disable(msm_host);

	msm_dsi_sfpb_config(msm_host, false);

	DBG("-");

	msm_host->power_on = false;

unlock_ret:
	mutex_unlock(&msm_host->dev_mutex);
	return 0;
}

int msm_dsi_host_set_display_mode(struct mipi_dsi_host *host,
				  const struct drm_display_mode *mode)
{
	struct msm_dsi_host *msm_host = to_msm_dsi_host(host);

	if (msm_host->mode) {
		drm_mode_destroy(msm_host->dev, msm_host->mode);
		msm_host->mode = NULL;
	}

	msm_host->mode = drm_mode_duplicate(msm_host->dev, mode);
	if (!msm_host->mode) {
		pr_err("%s: cannot duplicate mode\n", __func__);
		return -ENOMEM;
	}

	return 0;
}

struct drm_panel *msm_dsi_host_get_panel(struct mipi_dsi_host *host)
{
	return of_drm_find_panel(to_msm_dsi_host(host)->device_node);
}

unsigned long msm_dsi_host_get_mode_flags(struct mipi_dsi_host *host)
{
	return to_msm_dsi_host(host)->mode_flags;
}

struct drm_bridge *msm_dsi_host_get_bridge(struct mipi_dsi_host *host)
{
	struct msm_dsi_host *msm_host = to_msm_dsi_host(host);

	return of_drm_find_bridge(msm_host->device_node);
}

void msm_dsi_host_snapshot(struct msm_disp_state *disp_state, struct mipi_dsi_host *host)
{
	struct msm_dsi_host *msm_host = to_msm_dsi_host(host);

	pm_runtime_get_sync(&msm_host->pdev->dev);

	msm_disp_snapshot_add_block(disp_state, msm_host->ctrl_size,
			msm_host->ctrl_base, "dsi%d_ctrl", msm_host->id);

	pm_runtime_put_sync(&msm_host->pdev->dev);
}

static void msm_dsi_host_video_test_pattern_setup(struct msm_dsi_host *msm_host)
{
	u32 reg;

	reg = dsi_read(msm_host, REG_DSI_TEST_PATTERN_GEN_CTRL);

	dsi_write(msm_host, REG_DSI_TEST_PATTERN_GEN_VIDEO_INIT_VAL, 0xff);
	/* draw checkered rectangle pattern */
	dsi_write(msm_host, REG_DSI_TPG_MAIN_CONTROL,
			DSI_TPG_MAIN_CONTROL_CHECKERED_RECTANGLE_PATTERN);
	/* use 24-bit RGB test pttern */
	dsi_write(msm_host, REG_DSI_TPG_VIDEO_CONFIG,
			DSI_TPG_VIDEO_CONFIG_BPP(VIDEO_CONFIG_24BPP) |
			DSI_TPG_VIDEO_CONFIG_RGB);

	reg |= DSI_TEST_PATTERN_GEN_CTRL_VIDEO_PATTERN_SEL(VID_MDSS_GENERAL_PATTERN);
	dsi_write(msm_host, REG_DSI_TEST_PATTERN_GEN_CTRL, reg);

	DBG("Video test pattern setup done\n");
}

static void msm_dsi_host_cmd_test_pattern_setup(struct msm_dsi_host *msm_host)
{
	u32 reg;

	reg = dsi_read(msm_host, REG_DSI_TEST_PATTERN_GEN_CTRL);

	/* initial value for test pattern */
	dsi_write(msm_host, REG_DSI_TEST_PATTERN_GEN_CMD_MDP_INIT_VAL0, 0xff);

	reg |= DSI_TEST_PATTERN_GEN_CTRL_CMD_MDP_STREAM0_PATTERN_SEL(CMD_MDP_MDSS_GENERAL_PATTERN);

	dsi_write(msm_host, REG_DSI_TEST_PATTERN_GEN_CTRL, reg);
	/* draw checkered rectangle pattern */
	dsi_write(msm_host, REG_DSI_TPG_MAIN_CONTROL2,
			DSI_TPG_MAIN_CONTROL2_CMD_MDP0_CHECKERED_RECTANGLE_PATTERN);

	DBG("Cmd test pattern setup done\n");
}

void msm_dsi_host_test_pattern_en(struct mipi_dsi_host *host)
{
	struct msm_dsi_host *msm_host = to_msm_dsi_host(host);
	bool is_video_mode = !!(msm_host->mode_flags & MIPI_DSI_MODE_VIDEO);
	u32 reg;

	if (is_video_mode)
		msm_dsi_host_video_test_pattern_setup(msm_host);
	else
		msm_dsi_host_cmd_test_pattern_setup(msm_host);

	reg = dsi_read(msm_host, REG_DSI_TEST_PATTERN_GEN_CTRL);
	/* enable the test pattern generator */
	dsi_write(msm_host, REG_DSI_TEST_PATTERN_GEN_CTRL, (reg | DSI_TEST_PATTERN_GEN_CTRL_EN));

	/* for command mode need to trigger one frame from tpg */
	if (!is_video_mode)
		dsi_write(msm_host, REG_DSI_TEST_PATTERN_GEN_CMD_STREAM0_TRIGGER,
				DSI_TEST_PATTERN_GEN_CMD_STREAM0_TRIGGER_SW_TRIGGER);
}<|MERGE_RESOLUTION|>--- conflicted
+++ resolved
@@ -116,15 +116,9 @@
 	struct clk *pixel_clk_src;
 	struct clk *byte_intf_clk;
 
-<<<<<<< HEAD
-	u32 byte_clk_rate;
-	u32 pixel_clk_rate;
-	u32 esc_clk_rate;
-=======
 	unsigned long byte_clk_rate;
 	unsigned long pixel_clk_rate;
 	unsigned long esc_clk_rate;
->>>>>>> df0cc57e
 
 	/* DSI v2 specific clocks */
 	struct clk *src_clk;
@@ -439,44 +433,6 @@
 	return ret;
 }
 
-<<<<<<< HEAD
-static int dsi_bus_clk_enable(struct msm_dsi_host *msm_host)
-{
-	const struct msm_dsi_config *cfg = msm_host->cfg_hnd->cfg;
-	int i, ret;
-
-	DBG("id=%d", msm_host->id);
-
-	for (i = 0; i < cfg->num_bus_clks; i++) {
-		ret = clk_prepare_enable(msm_host->bus_clks[i]);
-		if (ret) {
-			pr_err("%s: failed to enable bus clock %d ret %d\n",
-				__func__, i, ret);
-			goto err;
-		}
-	}
-
-	return 0;
-err:
-	while (--i >= 0)
-		clk_disable_unprepare(msm_host->bus_clks[i]);
-
-	return ret;
-}
-
-static void dsi_bus_clk_disable(struct msm_dsi_host *msm_host)
-{
-	const struct msm_dsi_config *cfg = msm_host->cfg_hnd->cfg;
-	int i;
-
-	DBG("");
-
-	for (i = cfg->num_bus_clks - 1; i >= 0; i--)
-		clk_disable_unprepare(msm_host->bus_clks[i]);
-}
-
-=======
->>>>>>> df0cc57e
 int msm_dsi_runtime_suspend(struct device *dev)
 {
 	struct platform_device *pdev = to_platform_device(dev);
@@ -507,11 +463,7 @@
 
 int dsi_link_clk_set_rate_6g(struct msm_dsi_host *msm_host)
 {
-<<<<<<< HEAD
-	u32 byte_intf_rate;
-=======
 	unsigned long byte_intf_rate;
->>>>>>> df0cc57e
 	int ret;
 
 	DBG("Set clk rates: pclk=%d, byteclk=%lu",
@@ -683,11 +635,7 @@
 	clk_disable_unprepare(msm_host->byte_clk);
 }
 
-<<<<<<< HEAD
-static u32 dsi_get_pclk_rate(struct msm_dsi_host *msm_host, bool is_bonded_dsi)
-=======
 static unsigned long dsi_get_pclk_rate(struct msm_dsi_host *msm_host, bool is_bonded_dsi)
->>>>>>> df0cc57e
 {
 	struct drm_display_mode *mode = msm_host->mode;
 	unsigned long pclk_rate;
@@ -710,11 +658,7 @@
 {
 	u8 lanes = msm_host->lanes;
 	u32 bpp = dsi_get_bpp(msm_host->format);
-<<<<<<< HEAD
-	u32 pclk_rate = dsi_get_pclk_rate(msm_host, is_bonded_dsi);
-=======
 	unsigned long pclk_rate = dsi_get_pclk_rate(msm_host, is_bonded_dsi);
->>>>>>> df0cc57e
 	u64 pclk_bpp = (u64)pclk_rate * bpp;
 
 	if (lanes == 0) {
@@ -1915,8 +1859,6 @@
 	ret = devm_pm_opp_of_add_table(&pdev->dev);
 	if (ret && ret != -ENODEV) {
 		dev_err(&pdev->dev, "invalid OPP table in device tree\n");
-<<<<<<< HEAD
-=======
 		return ret;
 	}
 
@@ -1934,7 +1876,6 @@
 	if (ret < 0) {
 		dev_err(&pdev->dev, "failed to request IRQ%u: %d\n",
 				msm_host->irq, ret);
->>>>>>> df0cc57e
 		return ret;
 	}
 
