// SPDX-License-Identifier: (GPL-2.0+ OR BSD-3-Clause)
/*
 * Copyright 2015-2016 Freescale Semiconductor Inc.
 * Copyright 2017-2018 NXP
 */

#include "compat.h"
#include "regs.h"
#include "caamalg_qi2.h"
#include "dpseci_cmd.h"
#include "desc_constr.h"
#include "error.h"
#include "sg_sw_sec4.h"
#include "sg_sw_qm2.h"
#include "key_gen.h"
#include "caamalg_desc.h"
#include "caamhash_desc.h"
#include <linux/fsl/mc.h>
#include <soc/fsl/dpaa2-io.h>
#include <soc/fsl/dpaa2-fd.h>

#define CAAM_CRA_PRIORITY	2000

/* max key is sum of AES_MAX_KEY_SIZE, max split key size */
#define CAAM_MAX_KEY_SIZE	(AES_MAX_KEY_SIZE + CTR_RFC3686_NONCE_SIZE + \
				 SHA512_DIGEST_SIZE * 2)

/*
 * This is a a cache of buffers, from which the users of CAAM QI driver
 * can allocate short buffers. It's speedier than doing kmalloc on the hotpath.
 * NOTE: A more elegant solution would be to have some headroom in the frames
 *       being processed. This can be added by the dpaa2-eth driver. This would
 *       pose a problem for userspace application processing which cannot
 *       know of this limitation. So for now, this will work.
 * NOTE: The memcache is SMP-safe. No need to handle spinlocks in-here
 */
static struct kmem_cache *qi_cache;

struct caam_alg_entry {
	struct device *dev;
	int class1_alg_type;
	int class2_alg_type;
	bool rfc3686;
	bool geniv;
	bool nodkp;
};

struct caam_aead_alg {
	struct aead_alg aead;
	struct caam_alg_entry caam;
	bool registered;
};

struct caam_skcipher_alg {
	struct skcipher_alg skcipher;
	struct caam_alg_entry caam;
	bool registered;
};

/**
 * caam_ctx - per-session context
 * @flc: Flow Contexts array
 * @key:  [authentication key], encryption key
 * @flc_dma: I/O virtual addresses of the Flow Contexts
 * @key_dma: I/O virtual address of the key
 * @dir: DMA direction for mapping key and Flow Contexts
 * @dev: dpseci device
 * @adata: authentication algorithm details
 * @cdata: encryption algorithm details
 * @authsize: authentication tag (a.k.a. ICV / MAC) size
 */
struct caam_ctx {
	struct caam_flc flc[NUM_OP];
	u8 key[CAAM_MAX_KEY_SIZE];
	dma_addr_t flc_dma[NUM_OP];
	dma_addr_t key_dma;
	enum dma_data_direction dir;
	struct device *dev;
	struct alginfo adata;
	struct alginfo cdata;
	unsigned int authsize;
};

static void *dpaa2_caam_iova_to_virt(struct dpaa2_caam_priv *priv,
				     dma_addr_t iova_addr)
{
	phys_addr_t phys_addr;

	phys_addr = priv->domain ? iommu_iova_to_phys(priv->domain, iova_addr) :
				   iova_addr;

	return phys_to_virt(phys_addr);
}

/*
 * qi_cache_zalloc - Allocate buffers from CAAM-QI cache
 *
 * Allocate data on the hotpath. Instead of using kzalloc, one can use the
 * services of the CAAM QI memory cache (backed by kmem_cache). The buffers
 * will have a size of CAAM_QI_MEMCACHE_SIZE, which should be sufficient for
 * hosting 16 SG entries.
 *
 * @flags - flags that would be used for the equivalent kmalloc(..) call
 *
 * Returns a pointer to a retrieved buffer on success or NULL on failure.
 */
static inline void *qi_cache_zalloc(gfp_t flags)
{
	return kmem_cache_zalloc(qi_cache, flags);
}

/*
 * qi_cache_free - Frees buffers allocated from CAAM-QI cache
 *
 * @obj - buffer previously allocated by qi_cache_zalloc
 *
 * No checking is being done, the call is a passthrough call to
 * kmem_cache_free(...)
 */
static inline void qi_cache_free(void *obj)
{
	kmem_cache_free(qi_cache, obj);
}

static struct caam_request *to_caam_req(struct crypto_async_request *areq)
{
	switch (crypto_tfm_alg_type(areq->tfm)) {
	case CRYPTO_ALG_TYPE_SKCIPHER:
		return skcipher_request_ctx(skcipher_request_cast(areq));
	case CRYPTO_ALG_TYPE_AEAD:
		return aead_request_ctx(container_of(areq, struct aead_request,
						     base));
	case CRYPTO_ALG_TYPE_AHASH:
		return ahash_request_ctx(ahash_request_cast(areq));
	default:
		return ERR_PTR(-EINVAL);
	}
}

static void caam_unmap(struct device *dev, struct scatterlist *src,
		       struct scatterlist *dst, int src_nents,
		       int dst_nents, dma_addr_t iv_dma, int ivsize,
		       dma_addr_t qm_sg_dma, int qm_sg_bytes)
{
	if (dst != src) {
		if (src_nents)
			dma_unmap_sg(dev, src, src_nents, DMA_TO_DEVICE);
		if (dst_nents)
			dma_unmap_sg(dev, dst, dst_nents, DMA_FROM_DEVICE);
	} else {
		dma_unmap_sg(dev, src, src_nents, DMA_BIDIRECTIONAL);
	}

	if (iv_dma)
		dma_unmap_single(dev, iv_dma, ivsize, DMA_TO_DEVICE);

	if (qm_sg_bytes)
		dma_unmap_single(dev, qm_sg_dma, qm_sg_bytes, DMA_TO_DEVICE);
}

static int aead_set_sh_desc(struct crypto_aead *aead)
{
	struct caam_aead_alg *alg = container_of(crypto_aead_alg(aead),
						 typeof(*alg), aead);
	struct caam_ctx *ctx = crypto_aead_ctx(aead);
	unsigned int ivsize = crypto_aead_ivsize(aead);
	struct device *dev = ctx->dev;
	struct dpaa2_caam_priv *priv = dev_get_drvdata(dev);
	struct caam_flc *flc;
	u32 *desc;
	u32 ctx1_iv_off = 0;
	u32 *nonce = NULL;
	unsigned int data_len[2];
	u32 inl_mask;
	const bool ctr_mode = ((ctx->cdata.algtype & OP_ALG_AAI_MASK) ==
			       OP_ALG_AAI_CTR_MOD128);
	const bool is_rfc3686 = alg->caam.rfc3686;

	if (!ctx->cdata.keylen || !ctx->authsize)
		return 0;

	/*
	 * AES-CTR needs to load IV in CONTEXT1 reg
	 * at an offset of 128bits (16bytes)
	 * CONTEXT1[255:128] = IV
	 */
	if (ctr_mode)
		ctx1_iv_off = 16;

	/*
	 * RFC3686 specific:
	 *	CONTEXT1[255:128] = {NONCE, IV, COUNTER}
	 */
	if (is_rfc3686) {
		ctx1_iv_off = 16 + CTR_RFC3686_NONCE_SIZE;
		nonce = (u32 *)((void *)ctx->key + ctx->adata.keylen_pad +
				ctx->cdata.keylen - CTR_RFC3686_NONCE_SIZE);
	}

	data_len[0] = ctx->adata.keylen_pad;
	data_len[1] = ctx->cdata.keylen;

	/* aead_encrypt shared descriptor */
	if (desc_inline_query((alg->caam.geniv ? DESC_QI_AEAD_GIVENC_LEN :
						 DESC_QI_AEAD_ENC_LEN) +
			      (is_rfc3686 ? DESC_AEAD_CTR_RFC3686_LEN : 0),
			      DESC_JOB_IO_LEN, data_len, &inl_mask,
			      ARRAY_SIZE(data_len)) < 0)
		return -EINVAL;

	if (inl_mask & 1)
		ctx->adata.key_virt = ctx->key;
	else
		ctx->adata.key_dma = ctx->key_dma;

	if (inl_mask & 2)
		ctx->cdata.key_virt = ctx->key + ctx->adata.keylen_pad;
	else
		ctx->cdata.key_dma = ctx->key_dma + ctx->adata.keylen_pad;

	ctx->adata.key_inline = !!(inl_mask & 1);
	ctx->cdata.key_inline = !!(inl_mask & 2);

	flc = &ctx->flc[ENCRYPT];
	desc = flc->sh_desc;

	if (alg->caam.geniv)
		cnstr_shdsc_aead_givencap(desc, &ctx->cdata, &ctx->adata,
					  ivsize, ctx->authsize, is_rfc3686,
					  nonce, ctx1_iv_off, true,
					  priv->sec_attr.era);
	else
		cnstr_shdsc_aead_encap(desc, &ctx->cdata, &ctx->adata,
				       ivsize, ctx->authsize, is_rfc3686, nonce,
				       ctx1_iv_off, true, priv->sec_attr.era);

	flc->flc[1] = cpu_to_caam32(desc_len(desc)); /* SDL */
	dma_sync_single_for_device(dev, ctx->flc_dma[ENCRYPT],
				   sizeof(flc->flc) + desc_bytes(desc),
				   ctx->dir);

	/* aead_decrypt shared descriptor */
	if (desc_inline_query(DESC_QI_AEAD_DEC_LEN +
			      (is_rfc3686 ? DESC_AEAD_CTR_RFC3686_LEN : 0),
			      DESC_JOB_IO_LEN, data_len, &inl_mask,
			      ARRAY_SIZE(data_len)) < 0)
		return -EINVAL;

	if (inl_mask & 1)
		ctx->adata.key_virt = ctx->key;
	else
		ctx->adata.key_dma = ctx->key_dma;

	if (inl_mask & 2)
		ctx->cdata.key_virt = ctx->key + ctx->adata.keylen_pad;
	else
		ctx->cdata.key_dma = ctx->key_dma + ctx->adata.keylen_pad;

	ctx->adata.key_inline = !!(inl_mask & 1);
	ctx->cdata.key_inline = !!(inl_mask & 2);

	flc = &ctx->flc[DECRYPT];
	desc = flc->sh_desc;
	cnstr_shdsc_aead_decap(desc, &ctx->cdata, &ctx->adata,
			       ivsize, ctx->authsize, alg->caam.geniv,
			       is_rfc3686, nonce, ctx1_iv_off, true,
			       priv->sec_attr.era);
	flc->flc[1] = cpu_to_caam32(desc_len(desc)); /* SDL */
	dma_sync_single_for_device(dev, ctx->flc_dma[DECRYPT],
				   sizeof(flc->flc) + desc_bytes(desc),
				   ctx->dir);

	return 0;
}

static int aead_setauthsize(struct crypto_aead *authenc, unsigned int authsize)
{
	struct caam_ctx *ctx = crypto_aead_ctx(authenc);

	ctx->authsize = authsize;
	aead_set_sh_desc(authenc);

	return 0;
}

static int aead_setkey(struct crypto_aead *aead, const u8 *key,
		       unsigned int keylen)
{
	struct caam_ctx *ctx = crypto_aead_ctx(aead);
	struct device *dev = ctx->dev;
	struct crypto_authenc_keys keys;

	if (crypto_authenc_extractkeys(&keys, key, keylen) != 0)
		goto badkey;

	dev_dbg(dev, "keylen %d enckeylen %d authkeylen %d\n",
		keys.authkeylen + keys.enckeylen, keys.enckeylen,
		keys.authkeylen);
	print_hex_dump_debug("key in @" __stringify(__LINE__)": ",
			     DUMP_PREFIX_ADDRESS, 16, 4, key, keylen, 1);

	ctx->adata.keylen = keys.authkeylen;
	ctx->adata.keylen_pad = split_key_len(ctx->adata.algtype &
					      OP_ALG_ALGSEL_MASK);

	if (ctx->adata.keylen_pad + keys.enckeylen > CAAM_MAX_KEY_SIZE)
		goto badkey;

	memcpy(ctx->key, keys.authkey, keys.authkeylen);
	memcpy(ctx->key + ctx->adata.keylen_pad, keys.enckey, keys.enckeylen);
	dma_sync_single_for_device(dev, ctx->key_dma, ctx->adata.keylen_pad +
				   keys.enckeylen, ctx->dir);
	print_hex_dump_debug("ctx.key@" __stringify(__LINE__)": ",
			     DUMP_PREFIX_ADDRESS, 16, 4, ctx->key,
			     ctx->adata.keylen_pad + keys.enckeylen, 1);

	ctx->cdata.keylen = keys.enckeylen;

	memzero_explicit(&keys, sizeof(keys));
	return aead_set_sh_desc(aead);
badkey:
	crypto_aead_set_flags(aead, CRYPTO_TFM_RES_BAD_KEY_LEN);
	memzero_explicit(&keys, sizeof(keys));
	return -EINVAL;
}

static int des3_aead_setkey(struct crypto_aead *aead, const u8 *key,
			    unsigned int keylen)
{
	struct crypto_authenc_keys keys;
	u32 flags;
	int err;

	err = crypto_authenc_extractkeys(&keys, key, keylen);
	if (unlikely(err))
		goto badkey;

	err = -EINVAL;
	if (keys.enckeylen != DES3_EDE_KEY_SIZE)
		goto badkey;

	flags = crypto_aead_get_flags(aead);
	err = __des3_verify_key(&flags, keys.enckey);
	if (unlikely(err)) {
		crypto_aead_set_flags(aead, flags);
		goto out;
	}

	err = aead_setkey(aead, key, keylen);

out:
	memzero_explicit(&keys, sizeof(keys));
	return err;

badkey:
	crypto_aead_set_flags(aead, CRYPTO_TFM_RES_BAD_KEY_LEN);
	goto out;
}

static struct aead_edesc *aead_edesc_alloc(struct aead_request *req,
					   bool encrypt)
{
	struct crypto_aead *aead = crypto_aead_reqtfm(req);
	struct caam_request *req_ctx = aead_request_ctx(req);
	struct dpaa2_fl_entry *in_fle = &req_ctx->fd_flt[1];
	struct dpaa2_fl_entry *out_fle = &req_ctx->fd_flt[0];
	struct caam_ctx *ctx = crypto_aead_ctx(aead);
	struct caam_aead_alg *alg = container_of(crypto_aead_alg(aead),
						 typeof(*alg), aead);
	struct device *dev = ctx->dev;
	gfp_t flags = (req->base.flags & CRYPTO_TFM_REQ_MAY_SLEEP) ?
		      GFP_KERNEL : GFP_ATOMIC;
	int src_nents, mapped_src_nents, dst_nents = 0, mapped_dst_nents = 0;
	struct aead_edesc *edesc;
	dma_addr_t qm_sg_dma, iv_dma = 0;
	int ivsize = 0;
	unsigned int authsize = ctx->authsize;
	int qm_sg_index = 0, qm_sg_nents = 0, qm_sg_bytes;
	int in_len, out_len;
	struct dpaa2_sg_entry *sg_table;

	/* allocate space for base edesc, link tables and IV */
	edesc = qi_cache_zalloc(GFP_DMA | flags);
	if (unlikely(!edesc)) {
		dev_err(dev, "could not allocate extended descriptor\n");
		return ERR_PTR(-ENOMEM);
	}

	if (unlikely(req->dst != req->src)) {
		src_nents = sg_nents_for_len(req->src, req->assoclen +
					     req->cryptlen);
		if (unlikely(src_nents < 0)) {
			dev_err(dev, "Insufficient bytes (%d) in src S/G\n",
				req->assoclen + req->cryptlen);
			qi_cache_free(edesc);
			return ERR_PTR(src_nents);
		}

		dst_nents = sg_nents_for_len(req->dst, req->assoclen +
					     req->cryptlen +
					     (encrypt ? authsize :
							(-authsize)));
		if (unlikely(dst_nents < 0)) {
			dev_err(dev, "Insufficient bytes (%d) in dst S/G\n",
				req->assoclen + req->cryptlen +
				(encrypt ? authsize : (-authsize)));
			qi_cache_free(edesc);
			return ERR_PTR(dst_nents);
		}

		if (src_nents) {
			mapped_src_nents = dma_map_sg(dev, req->src, src_nents,
						      DMA_TO_DEVICE);
			if (unlikely(!mapped_src_nents)) {
				dev_err(dev, "unable to map source\n");
				qi_cache_free(edesc);
				return ERR_PTR(-ENOMEM);
			}
		} else {
			mapped_src_nents = 0;
		}

		if (dst_nents) {
			mapped_dst_nents = dma_map_sg(dev, req->dst, dst_nents,
						      DMA_FROM_DEVICE);
			if (unlikely(!mapped_dst_nents)) {
				dev_err(dev, "unable to map destination\n");
				dma_unmap_sg(dev, req->src, src_nents,
					     DMA_TO_DEVICE);
				qi_cache_free(edesc);
				return ERR_PTR(-ENOMEM);
			}
		} else {
			mapped_dst_nents = 0;
		}
	} else {
		src_nents = sg_nents_for_len(req->src, req->assoclen +
					     req->cryptlen +
						(encrypt ? authsize : 0));
		if (unlikely(src_nents < 0)) {
			dev_err(dev, "Insufficient bytes (%d) in src S/G\n",
				req->assoclen + req->cryptlen +
				(encrypt ? authsize : 0));
			qi_cache_free(edesc);
			return ERR_PTR(src_nents);
		}

		mapped_src_nents = dma_map_sg(dev, req->src, src_nents,
					      DMA_BIDIRECTIONAL);
		if (unlikely(!mapped_src_nents)) {
			dev_err(dev, "unable to map source\n");
			qi_cache_free(edesc);
			return ERR_PTR(-ENOMEM);
		}
	}

	if ((alg->caam.rfc3686 && encrypt) || !alg->caam.geniv)
		ivsize = crypto_aead_ivsize(aead);

	/*
	 * Create S/G table: req->assoclen, [IV,] req->src [, req->dst].
	 * Input is not contiguous.
	 */
	qm_sg_nents = 1 + !!ivsize + mapped_src_nents +
		      (mapped_dst_nents > 1 ? mapped_dst_nents : 0);
	sg_table = &edesc->sgt[0];
	qm_sg_bytes = qm_sg_nents * sizeof(*sg_table);
	if (unlikely(offsetof(struct aead_edesc, sgt) + qm_sg_bytes + ivsize >
		     CAAM_QI_MEMCACHE_SIZE)) {
		dev_err(dev, "No space for %d S/G entries and/or %dB IV\n",
			qm_sg_nents, ivsize);
		caam_unmap(dev, req->src, req->dst, src_nents, dst_nents, 0,
			   0, 0, 0);
		qi_cache_free(edesc);
		return ERR_PTR(-ENOMEM);
	}

	if (ivsize) {
		u8 *iv = (u8 *)(sg_table + qm_sg_nents);

		/* Make sure IV is located in a DMAable area */
		memcpy(iv, req->iv, ivsize);

		iv_dma = dma_map_single(dev, iv, ivsize, DMA_TO_DEVICE);
		if (dma_mapping_error(dev, iv_dma)) {
			dev_err(dev, "unable to map IV\n");
			caam_unmap(dev, req->src, req->dst, src_nents,
				   dst_nents, 0, 0, 0, 0);
			qi_cache_free(edesc);
			return ERR_PTR(-ENOMEM);
		}
	}

	edesc->src_nents = src_nents;
	edesc->dst_nents = dst_nents;
	edesc->iv_dma = iv_dma;

	if ((alg->caam.class1_alg_type & OP_ALG_ALGSEL_MASK) ==
	    OP_ALG_ALGSEL_CHACHA20 && ivsize != CHACHAPOLY_IV_SIZE)
		/*
		 * The associated data comes already with the IV but we need
		 * to skip it when we authenticate or encrypt...
		 */
		edesc->assoclen = cpu_to_caam32(req->assoclen - ivsize);
	else
		edesc->assoclen = cpu_to_caam32(req->assoclen);
	edesc->assoclen_dma = dma_map_single(dev, &edesc->assoclen, 4,
					     DMA_TO_DEVICE);
	if (dma_mapping_error(dev, edesc->assoclen_dma)) {
		dev_err(dev, "unable to map assoclen\n");
		caam_unmap(dev, req->src, req->dst, src_nents, dst_nents,
			   iv_dma, ivsize, 0, 0);
		qi_cache_free(edesc);
		return ERR_PTR(-ENOMEM);
	}

	dma_to_qm_sg_one(sg_table, edesc->assoclen_dma, 4, 0);
	qm_sg_index++;
	if (ivsize) {
		dma_to_qm_sg_one(sg_table + qm_sg_index, iv_dma, ivsize, 0);
		qm_sg_index++;
	}
	sg_to_qm_sg_last(req->src, mapped_src_nents, sg_table + qm_sg_index, 0);
	qm_sg_index += mapped_src_nents;

	if (mapped_dst_nents > 1)
		sg_to_qm_sg_last(req->dst, mapped_dst_nents, sg_table +
				 qm_sg_index, 0);

	qm_sg_dma = dma_map_single(dev, sg_table, qm_sg_bytes, DMA_TO_DEVICE);
	if (dma_mapping_error(dev, qm_sg_dma)) {
		dev_err(dev, "unable to map S/G table\n");
		dma_unmap_single(dev, edesc->assoclen_dma, 4, DMA_TO_DEVICE);
		caam_unmap(dev, req->src, req->dst, src_nents, dst_nents,
			   iv_dma, ivsize, 0, 0);
		qi_cache_free(edesc);
		return ERR_PTR(-ENOMEM);
	}

	edesc->qm_sg_dma = qm_sg_dma;
	edesc->qm_sg_bytes = qm_sg_bytes;

	out_len = req->assoclen + req->cryptlen +
		  (encrypt ? ctx->authsize : (-ctx->authsize));
	in_len = 4 + ivsize + req->assoclen + req->cryptlen;

	memset(&req_ctx->fd_flt, 0, sizeof(req_ctx->fd_flt));
	dpaa2_fl_set_final(in_fle, true);
	dpaa2_fl_set_format(in_fle, dpaa2_fl_sg);
	dpaa2_fl_set_addr(in_fle, qm_sg_dma);
	dpaa2_fl_set_len(in_fle, in_len);

	if (req->dst == req->src) {
		if (mapped_src_nents == 1) {
			dpaa2_fl_set_format(out_fle, dpaa2_fl_single);
			dpaa2_fl_set_addr(out_fle, sg_dma_address(req->src));
		} else {
			dpaa2_fl_set_format(out_fle, dpaa2_fl_sg);
			dpaa2_fl_set_addr(out_fle, qm_sg_dma +
					  (1 + !!ivsize) * sizeof(*sg_table));
		}
	} else if (mapped_dst_nents == 1) {
		dpaa2_fl_set_format(out_fle, dpaa2_fl_single);
		dpaa2_fl_set_addr(out_fle, sg_dma_address(req->dst));
	} else {
		dpaa2_fl_set_format(out_fle, dpaa2_fl_sg);
		dpaa2_fl_set_addr(out_fle, qm_sg_dma + qm_sg_index *
				  sizeof(*sg_table));
	}

	dpaa2_fl_set_len(out_fle, out_len);

	return edesc;
}

static int chachapoly_set_sh_desc(struct crypto_aead *aead)
{
	struct caam_ctx *ctx = crypto_aead_ctx(aead);
	unsigned int ivsize = crypto_aead_ivsize(aead);
	struct device *dev = ctx->dev;
	struct caam_flc *flc;
	u32 *desc;

	if (!ctx->cdata.keylen || !ctx->authsize)
		return 0;

	flc = &ctx->flc[ENCRYPT];
	desc = flc->sh_desc;
	cnstr_shdsc_chachapoly(desc, &ctx->cdata, &ctx->adata, ivsize,
			       ctx->authsize, true, true);
	flc->flc[1] = cpu_to_caam32(desc_len(desc)); /* SDL */
	dma_sync_single_for_device(dev, ctx->flc_dma[ENCRYPT],
				   sizeof(flc->flc) + desc_bytes(desc),
				   ctx->dir);

	flc = &ctx->flc[DECRYPT];
	desc = flc->sh_desc;
	cnstr_shdsc_chachapoly(desc, &ctx->cdata, &ctx->adata, ivsize,
			       ctx->authsize, false, true);
	flc->flc[1] = cpu_to_caam32(desc_len(desc)); /* SDL */
	dma_sync_single_for_device(dev, ctx->flc_dma[DECRYPT],
				   sizeof(flc->flc) + desc_bytes(desc),
				   ctx->dir);

	return 0;
}

static int chachapoly_setauthsize(struct crypto_aead *aead,
				  unsigned int authsize)
{
	struct caam_ctx *ctx = crypto_aead_ctx(aead);

	if (authsize != POLY1305_DIGEST_SIZE)
		return -EINVAL;

	ctx->authsize = authsize;
	return chachapoly_set_sh_desc(aead);
}

static int chachapoly_setkey(struct crypto_aead *aead, const u8 *key,
			     unsigned int keylen)
{
	struct caam_ctx *ctx = crypto_aead_ctx(aead);
	unsigned int ivsize = crypto_aead_ivsize(aead);
	unsigned int saltlen = CHACHAPOLY_IV_SIZE - ivsize;

	if (keylen != CHACHA_KEY_SIZE + saltlen) {
		crypto_aead_set_flags(aead, CRYPTO_TFM_RES_BAD_KEY_LEN);
		return -EINVAL;
	}

	ctx->cdata.key_virt = key;
	ctx->cdata.keylen = keylen - saltlen;

	return chachapoly_set_sh_desc(aead);
}

static int gcm_set_sh_desc(struct crypto_aead *aead)
{
	struct caam_ctx *ctx = crypto_aead_ctx(aead);
	struct device *dev = ctx->dev;
	unsigned int ivsize = crypto_aead_ivsize(aead);
	struct caam_flc *flc;
	u32 *desc;
	int rem_bytes = CAAM_DESC_BYTES_MAX - DESC_JOB_IO_LEN -
			ctx->cdata.keylen;

	if (!ctx->cdata.keylen || !ctx->authsize)
		return 0;

	/*
	 * AES GCM encrypt shared descriptor
	 * Job Descriptor and Shared Descriptor
	 * must fit into the 64-word Descriptor h/w Buffer
	 */
	if (rem_bytes >= DESC_QI_GCM_ENC_LEN) {
		ctx->cdata.key_inline = true;
		ctx->cdata.key_virt = ctx->key;
	} else {
		ctx->cdata.key_inline = false;
		ctx->cdata.key_dma = ctx->key_dma;
	}

	flc = &ctx->flc[ENCRYPT];
	desc = flc->sh_desc;
	cnstr_shdsc_gcm_encap(desc, &ctx->cdata, ivsize, ctx->authsize, true);
	flc->flc[1] = cpu_to_caam32(desc_len(desc)); /* SDL */
	dma_sync_single_for_device(dev, ctx->flc_dma[ENCRYPT],
				   sizeof(flc->flc) + desc_bytes(desc),
				   ctx->dir);

	/*
	 * Job Descriptor and Shared Descriptors
	 * must all fit into the 64-word Descriptor h/w Buffer
	 */
	if (rem_bytes >= DESC_QI_GCM_DEC_LEN) {
		ctx->cdata.key_inline = true;
		ctx->cdata.key_virt = ctx->key;
	} else {
		ctx->cdata.key_inline = false;
		ctx->cdata.key_dma = ctx->key_dma;
	}

	flc = &ctx->flc[DECRYPT];
	desc = flc->sh_desc;
	cnstr_shdsc_gcm_decap(desc, &ctx->cdata, ivsize, ctx->authsize, true);
	flc->flc[1] = cpu_to_caam32(desc_len(desc)); /* SDL */
	dma_sync_single_for_device(dev, ctx->flc_dma[DECRYPT],
				   sizeof(flc->flc) + desc_bytes(desc),
				   ctx->dir);

	return 0;
}

static int gcm_setauthsize(struct crypto_aead *authenc, unsigned int authsize)
{
	struct caam_ctx *ctx = crypto_aead_ctx(authenc);

	ctx->authsize = authsize;
	gcm_set_sh_desc(authenc);

	return 0;
}

static int gcm_setkey(struct crypto_aead *aead,
		      const u8 *key, unsigned int keylen)
{
	struct caam_ctx *ctx = crypto_aead_ctx(aead);
	struct device *dev = ctx->dev;

	print_hex_dump_debug("key in @" __stringify(__LINE__)": ",
			     DUMP_PREFIX_ADDRESS, 16, 4, key, keylen, 1);

	memcpy(ctx->key, key, keylen);
	dma_sync_single_for_device(dev, ctx->key_dma, keylen, ctx->dir);
	ctx->cdata.keylen = keylen;

	return gcm_set_sh_desc(aead);
}

static int rfc4106_set_sh_desc(struct crypto_aead *aead)
{
	struct caam_ctx *ctx = crypto_aead_ctx(aead);
	struct device *dev = ctx->dev;
	unsigned int ivsize = crypto_aead_ivsize(aead);
	struct caam_flc *flc;
	u32 *desc;
	int rem_bytes = CAAM_DESC_BYTES_MAX - DESC_JOB_IO_LEN -
			ctx->cdata.keylen;

	if (!ctx->cdata.keylen || !ctx->authsize)
		return 0;

	ctx->cdata.key_virt = ctx->key;

	/*
	 * RFC4106 encrypt shared descriptor
	 * Job Descriptor and Shared Descriptor
	 * must fit into the 64-word Descriptor h/w Buffer
	 */
	if (rem_bytes >= DESC_QI_RFC4106_ENC_LEN) {
		ctx->cdata.key_inline = true;
	} else {
		ctx->cdata.key_inline = false;
		ctx->cdata.key_dma = ctx->key_dma;
	}

	flc = &ctx->flc[ENCRYPT];
	desc = flc->sh_desc;
	cnstr_shdsc_rfc4106_encap(desc, &ctx->cdata, ivsize, ctx->authsize,
				  true);
	flc->flc[1] = cpu_to_caam32(desc_len(desc)); /* SDL */
	dma_sync_single_for_device(dev, ctx->flc_dma[ENCRYPT],
				   sizeof(flc->flc) + desc_bytes(desc),
				   ctx->dir);

	/*
	 * Job Descriptor and Shared Descriptors
	 * must all fit into the 64-word Descriptor h/w Buffer
	 */
	if (rem_bytes >= DESC_QI_RFC4106_DEC_LEN) {
		ctx->cdata.key_inline = true;
	} else {
		ctx->cdata.key_inline = false;
		ctx->cdata.key_dma = ctx->key_dma;
	}

	flc = &ctx->flc[DECRYPT];
	desc = flc->sh_desc;
	cnstr_shdsc_rfc4106_decap(desc, &ctx->cdata, ivsize, ctx->authsize,
				  true);
	flc->flc[1] = cpu_to_caam32(desc_len(desc)); /* SDL */
	dma_sync_single_for_device(dev, ctx->flc_dma[DECRYPT],
				   sizeof(flc->flc) + desc_bytes(desc),
				   ctx->dir);

	return 0;
}

static int rfc4106_setauthsize(struct crypto_aead *authenc,
			       unsigned int authsize)
{
	struct caam_ctx *ctx = crypto_aead_ctx(authenc);

	ctx->authsize = authsize;
	rfc4106_set_sh_desc(authenc);

	return 0;
}

static int rfc4106_setkey(struct crypto_aead *aead,
			  const u8 *key, unsigned int keylen)
{
	struct caam_ctx *ctx = crypto_aead_ctx(aead);
	struct device *dev = ctx->dev;

	if (keylen < 4)
		return -EINVAL;

	print_hex_dump_debug("key in @" __stringify(__LINE__)": ",
			     DUMP_PREFIX_ADDRESS, 16, 4, key, keylen, 1);

	memcpy(ctx->key, key, keylen);
	/*
	 * The last four bytes of the key material are used as the salt value
	 * in the nonce. Update the AES key length.
	 */
	ctx->cdata.keylen = keylen - 4;
	dma_sync_single_for_device(dev, ctx->key_dma, ctx->cdata.keylen,
				   ctx->dir);

	return rfc4106_set_sh_desc(aead);
}

static int rfc4543_set_sh_desc(struct crypto_aead *aead)
{
	struct caam_ctx *ctx = crypto_aead_ctx(aead);
	struct device *dev = ctx->dev;
	unsigned int ivsize = crypto_aead_ivsize(aead);
	struct caam_flc *flc;
	u32 *desc;
	int rem_bytes = CAAM_DESC_BYTES_MAX - DESC_JOB_IO_LEN -
			ctx->cdata.keylen;

	if (!ctx->cdata.keylen || !ctx->authsize)
		return 0;

	ctx->cdata.key_virt = ctx->key;

	/*
	 * RFC4543 encrypt shared descriptor
	 * Job Descriptor and Shared Descriptor
	 * must fit into the 64-word Descriptor h/w Buffer
	 */
	if (rem_bytes >= DESC_QI_RFC4543_ENC_LEN) {
		ctx->cdata.key_inline = true;
	} else {
		ctx->cdata.key_inline = false;
		ctx->cdata.key_dma = ctx->key_dma;
	}

	flc = &ctx->flc[ENCRYPT];
	desc = flc->sh_desc;
	cnstr_shdsc_rfc4543_encap(desc, &ctx->cdata, ivsize, ctx->authsize,
				  true);
	flc->flc[1] = cpu_to_caam32(desc_len(desc)); /* SDL */
	dma_sync_single_for_device(dev, ctx->flc_dma[ENCRYPT],
				   sizeof(flc->flc) + desc_bytes(desc),
				   ctx->dir);

	/*
	 * Job Descriptor and Shared Descriptors
	 * must all fit into the 64-word Descriptor h/w Buffer
	 */
	if (rem_bytes >= DESC_QI_RFC4543_DEC_LEN) {
		ctx->cdata.key_inline = true;
	} else {
		ctx->cdata.key_inline = false;
		ctx->cdata.key_dma = ctx->key_dma;
	}

	flc = &ctx->flc[DECRYPT];
	desc = flc->sh_desc;
	cnstr_shdsc_rfc4543_decap(desc, &ctx->cdata, ivsize, ctx->authsize,
				  true);
	flc->flc[1] = cpu_to_caam32(desc_len(desc)); /* SDL */
	dma_sync_single_for_device(dev, ctx->flc_dma[DECRYPT],
				   sizeof(flc->flc) + desc_bytes(desc),
				   ctx->dir);

	return 0;
}

static int rfc4543_setauthsize(struct crypto_aead *authenc,
			       unsigned int authsize)
{
	struct caam_ctx *ctx = crypto_aead_ctx(authenc);

	ctx->authsize = authsize;
	rfc4543_set_sh_desc(authenc);

	return 0;
}

static int rfc4543_setkey(struct crypto_aead *aead,
			  const u8 *key, unsigned int keylen)
{
	struct caam_ctx *ctx = crypto_aead_ctx(aead);
	struct device *dev = ctx->dev;

	if (keylen < 4)
		return -EINVAL;

	print_hex_dump_debug("key in @" __stringify(__LINE__)": ",
			     DUMP_PREFIX_ADDRESS, 16, 4, key, keylen, 1);

	memcpy(ctx->key, key, keylen);
	/*
	 * The last four bytes of the key material are used as the salt value
	 * in the nonce. Update the AES key length.
	 */
	ctx->cdata.keylen = keylen - 4;
	dma_sync_single_for_device(dev, ctx->key_dma, ctx->cdata.keylen,
				   ctx->dir);

	return rfc4543_set_sh_desc(aead);
}

static int skcipher_setkey(struct crypto_skcipher *skcipher, const u8 *key,
			   unsigned int keylen)
{
	struct caam_ctx *ctx = crypto_skcipher_ctx(skcipher);
	struct caam_skcipher_alg *alg =
		container_of(crypto_skcipher_alg(skcipher),
			     struct caam_skcipher_alg, skcipher);
	struct device *dev = ctx->dev;
	struct caam_flc *flc;
	unsigned int ivsize = crypto_skcipher_ivsize(skcipher);
	u32 *desc;
	u32 ctx1_iv_off = 0;
	const bool ctr_mode = ((ctx->cdata.algtype & OP_ALG_AAI_MASK) ==
			       OP_ALG_AAI_CTR_MOD128) &&
			       ((ctx->cdata.algtype & OP_ALG_ALGSEL_MASK) !=
			       OP_ALG_ALGSEL_CHACHA20);
	const bool is_rfc3686 = alg->caam.rfc3686;

	print_hex_dump_debug("key in @" __stringify(__LINE__)": ",
			     DUMP_PREFIX_ADDRESS, 16, 4, key, keylen, 1);

	/*
	 * AES-CTR needs to load IV in CONTEXT1 reg
	 * at an offset of 128bits (16bytes)
	 * CONTEXT1[255:128] = IV
	 */
	if (ctr_mode)
		ctx1_iv_off = 16;

	/*
	 * RFC3686 specific:
	 *	| CONTEXT1[255:128] = {NONCE, IV, COUNTER}
	 *	| *key = {KEY, NONCE}
	 */
	if (is_rfc3686) {
		ctx1_iv_off = 16 + CTR_RFC3686_NONCE_SIZE;
		keylen -= CTR_RFC3686_NONCE_SIZE;
	}

	ctx->cdata.keylen = keylen;
	ctx->cdata.key_virt = key;
	ctx->cdata.key_inline = true;

	/* skcipher_encrypt shared descriptor */
	flc = &ctx->flc[ENCRYPT];
	desc = flc->sh_desc;
	cnstr_shdsc_skcipher_encap(desc, &ctx->cdata, ivsize, is_rfc3686,
				   ctx1_iv_off);
	flc->flc[1] = cpu_to_caam32(desc_len(desc)); /* SDL */
	dma_sync_single_for_device(dev, ctx->flc_dma[ENCRYPT],
				   sizeof(flc->flc) + desc_bytes(desc),
				   ctx->dir);

	/* skcipher_decrypt shared descriptor */
	flc = &ctx->flc[DECRYPT];
	desc = flc->sh_desc;
	cnstr_shdsc_skcipher_decap(desc, &ctx->cdata, ivsize, is_rfc3686,
				   ctx1_iv_off);
	flc->flc[1] = cpu_to_caam32(desc_len(desc)); /* SDL */
	dma_sync_single_for_device(dev, ctx->flc_dma[DECRYPT],
				   sizeof(flc->flc) + desc_bytes(desc),
				   ctx->dir);

	return 0;
}

static int des3_skcipher_setkey(struct crypto_skcipher *skcipher,
				const u8 *key, unsigned int keylen)
{
	return unlikely(des3_verify_key(skcipher, key)) ?:
	       skcipher_setkey(skcipher, key, keylen);
}

static int xts_skcipher_setkey(struct crypto_skcipher *skcipher, const u8 *key,
			       unsigned int keylen)
{
	struct caam_ctx *ctx = crypto_skcipher_ctx(skcipher);
	struct device *dev = ctx->dev;
	struct caam_flc *flc;
	u32 *desc;

	if (keylen != 2 * AES_MIN_KEY_SIZE  && keylen != 2 * AES_MAX_KEY_SIZE) {
		dev_err(dev, "key size mismatch\n");
		crypto_skcipher_set_flags(skcipher, CRYPTO_TFM_RES_BAD_KEY_LEN);
		return -EINVAL;
	}

	ctx->cdata.keylen = keylen;
	ctx->cdata.key_virt = key;
	ctx->cdata.key_inline = true;

	/* xts_skcipher_encrypt shared descriptor */
	flc = &ctx->flc[ENCRYPT];
	desc = flc->sh_desc;
	cnstr_shdsc_xts_skcipher_encap(desc, &ctx->cdata);
	flc->flc[1] = cpu_to_caam32(desc_len(desc)); /* SDL */
	dma_sync_single_for_device(dev, ctx->flc_dma[ENCRYPT],
				   sizeof(flc->flc) + desc_bytes(desc),
				   ctx->dir);

	/* xts_skcipher_decrypt shared descriptor */
	flc = &ctx->flc[DECRYPT];
	desc = flc->sh_desc;
	cnstr_shdsc_xts_skcipher_decap(desc, &ctx->cdata);
	flc->flc[1] = cpu_to_caam32(desc_len(desc)); /* SDL */
	dma_sync_single_for_device(dev, ctx->flc_dma[DECRYPT],
				   sizeof(flc->flc) + desc_bytes(desc),
				   ctx->dir);

	return 0;
}

static struct skcipher_edesc *skcipher_edesc_alloc(struct skcipher_request *req)
{
	struct crypto_skcipher *skcipher = crypto_skcipher_reqtfm(req);
	struct caam_request *req_ctx = skcipher_request_ctx(req);
	struct dpaa2_fl_entry *in_fle = &req_ctx->fd_flt[1];
	struct dpaa2_fl_entry *out_fle = &req_ctx->fd_flt[0];
	struct caam_ctx *ctx = crypto_skcipher_ctx(skcipher);
	struct device *dev = ctx->dev;
	gfp_t flags = (req->base.flags & CRYPTO_TFM_REQ_MAY_SLEEP) ?
		       GFP_KERNEL : GFP_ATOMIC;
	int src_nents, mapped_src_nents, dst_nents = 0, mapped_dst_nents = 0;
	struct skcipher_edesc *edesc;
	dma_addr_t iv_dma;
	u8 *iv;
	int ivsize = crypto_skcipher_ivsize(skcipher);
	int dst_sg_idx, qm_sg_ents, qm_sg_bytes;
	struct dpaa2_sg_entry *sg_table;

	src_nents = sg_nents_for_len(req->src, req->cryptlen);
	if (unlikely(src_nents < 0)) {
		dev_err(dev, "Insufficient bytes (%d) in src S/G\n",
			req->cryptlen);
		return ERR_PTR(src_nents);
	}

	if (unlikely(req->dst != req->src)) {
		dst_nents = sg_nents_for_len(req->dst, req->cryptlen);
		if (unlikely(dst_nents < 0)) {
			dev_err(dev, "Insufficient bytes (%d) in dst S/G\n",
				req->cryptlen);
			return ERR_PTR(dst_nents);
		}

		mapped_src_nents = dma_map_sg(dev, req->src, src_nents,
					      DMA_TO_DEVICE);
		if (unlikely(!mapped_src_nents)) {
			dev_err(dev, "unable to map source\n");
			return ERR_PTR(-ENOMEM);
		}

		mapped_dst_nents = dma_map_sg(dev, req->dst, dst_nents,
					      DMA_FROM_DEVICE);
		if (unlikely(!mapped_dst_nents)) {
			dev_err(dev, "unable to map destination\n");
			dma_unmap_sg(dev, req->src, src_nents, DMA_TO_DEVICE);
			return ERR_PTR(-ENOMEM);
		}
	} else {
		mapped_src_nents = dma_map_sg(dev, req->src, src_nents,
					      DMA_BIDIRECTIONAL);
		if (unlikely(!mapped_src_nents)) {
			dev_err(dev, "unable to map source\n");
			return ERR_PTR(-ENOMEM);
		}
	}

	qm_sg_ents = 1 + mapped_src_nents;
	dst_sg_idx = qm_sg_ents;

	qm_sg_ents += mapped_dst_nents > 1 ? mapped_dst_nents : 0;
	qm_sg_bytes = qm_sg_ents * sizeof(struct dpaa2_sg_entry);
	if (unlikely(offsetof(struct skcipher_edesc, sgt) + qm_sg_bytes +
		     ivsize > CAAM_QI_MEMCACHE_SIZE)) {
		dev_err(dev, "No space for %d S/G entries and/or %dB IV\n",
			qm_sg_ents, ivsize);
		caam_unmap(dev, req->src, req->dst, src_nents, dst_nents, 0,
			   0, 0, 0);
		return ERR_PTR(-ENOMEM);
	}

	/* allocate space for base edesc, link tables and IV */
	edesc = qi_cache_zalloc(GFP_DMA | flags);
	if (unlikely(!edesc)) {
		dev_err(dev, "could not allocate extended descriptor\n");
		caam_unmap(dev, req->src, req->dst, src_nents, dst_nents, 0,
			   0, 0, 0);
		return ERR_PTR(-ENOMEM);
	}

	/* Make sure IV is located in a DMAable area */
	sg_table = &edesc->sgt[0];
	iv = (u8 *)(sg_table + qm_sg_ents);
	memcpy(iv, req->iv, ivsize);

	iv_dma = dma_map_single(dev, iv, ivsize, DMA_TO_DEVICE);
	if (dma_mapping_error(dev, iv_dma)) {
		dev_err(dev, "unable to map IV\n");
		caam_unmap(dev, req->src, req->dst, src_nents, dst_nents, 0,
			   0, 0, 0);
		qi_cache_free(edesc);
		return ERR_PTR(-ENOMEM);
	}

	edesc->src_nents = src_nents;
	edesc->dst_nents = dst_nents;
	edesc->iv_dma = iv_dma;
	edesc->qm_sg_bytes = qm_sg_bytes;

	dma_to_qm_sg_one(sg_table, iv_dma, ivsize, 0);
	sg_to_qm_sg_last(req->src, mapped_src_nents, sg_table + 1, 0);

	if (mapped_dst_nents > 1)
		sg_to_qm_sg_last(req->dst, mapped_dst_nents, sg_table +
				 dst_sg_idx, 0);

	edesc->qm_sg_dma = dma_map_single(dev, sg_table, edesc->qm_sg_bytes,
					  DMA_TO_DEVICE);
	if (dma_mapping_error(dev, edesc->qm_sg_dma)) {
		dev_err(dev, "unable to map S/G table\n");
		caam_unmap(dev, req->src, req->dst, src_nents, dst_nents,
			   iv_dma, ivsize, 0, 0);
		qi_cache_free(edesc);
		return ERR_PTR(-ENOMEM);
	}

	memset(&req_ctx->fd_flt, 0, sizeof(req_ctx->fd_flt));
	dpaa2_fl_set_final(in_fle, true);
	dpaa2_fl_set_len(in_fle, req->cryptlen + ivsize);
	dpaa2_fl_set_len(out_fle, req->cryptlen);

	dpaa2_fl_set_format(in_fle, dpaa2_fl_sg);
	dpaa2_fl_set_addr(in_fle, edesc->qm_sg_dma);

	if (req->src == req->dst) {
		dpaa2_fl_set_format(out_fle, dpaa2_fl_sg);
		dpaa2_fl_set_addr(out_fle, edesc->qm_sg_dma +
				  sizeof(*sg_table));
	} else if (mapped_dst_nents > 1) {
		dpaa2_fl_set_format(out_fle, dpaa2_fl_sg);
		dpaa2_fl_set_addr(out_fle, edesc->qm_sg_dma + dst_sg_idx *
				  sizeof(*sg_table));
	} else {
		dpaa2_fl_set_format(out_fle, dpaa2_fl_single);
		dpaa2_fl_set_addr(out_fle, sg_dma_address(req->dst));
	}

	return edesc;
}

static void aead_unmap(struct device *dev, struct aead_edesc *edesc,
		       struct aead_request *req)
{
	struct crypto_aead *aead = crypto_aead_reqtfm(req);
	int ivsize = crypto_aead_ivsize(aead);

	caam_unmap(dev, req->src, req->dst, edesc->src_nents, edesc->dst_nents,
		   edesc->iv_dma, ivsize, edesc->qm_sg_dma, edesc->qm_sg_bytes);
	dma_unmap_single(dev, edesc->assoclen_dma, 4, DMA_TO_DEVICE);
}

static void skcipher_unmap(struct device *dev, struct skcipher_edesc *edesc,
			   struct skcipher_request *req)
{
	struct crypto_skcipher *skcipher = crypto_skcipher_reqtfm(req);
	int ivsize = crypto_skcipher_ivsize(skcipher);

	caam_unmap(dev, req->src, req->dst, edesc->src_nents, edesc->dst_nents,
		   edesc->iv_dma, ivsize, edesc->qm_sg_dma, edesc->qm_sg_bytes);
}

static void aead_encrypt_done(void *cbk_ctx, u32 status)
{
	struct crypto_async_request *areq = cbk_ctx;
	struct aead_request *req = container_of(areq, struct aead_request,
						base);
	struct caam_request *req_ctx = to_caam_req(areq);
	struct aead_edesc *edesc = req_ctx->edesc;
	struct crypto_aead *aead = crypto_aead_reqtfm(req);
	struct caam_ctx *ctx = crypto_aead_ctx(aead);
	int ecode = 0;

	dev_dbg(ctx->dev, "%s %d: err 0x%x\n", __func__, __LINE__, status);

	if (unlikely(status)) {
		caam_qi2_strstatus(ctx->dev, status);
		ecode = -EIO;
	}

	aead_unmap(ctx->dev, edesc, req);
	qi_cache_free(edesc);
	aead_request_complete(req, ecode);
}

static void aead_decrypt_done(void *cbk_ctx, u32 status)
{
	struct crypto_async_request *areq = cbk_ctx;
	struct aead_request *req = container_of(areq, struct aead_request,
						base);
	struct caam_request *req_ctx = to_caam_req(areq);
	struct aead_edesc *edesc = req_ctx->edesc;
	struct crypto_aead *aead = crypto_aead_reqtfm(req);
	struct caam_ctx *ctx = crypto_aead_ctx(aead);
	int ecode = 0;

	dev_dbg(ctx->dev, "%s %d: err 0x%x\n", __func__, __LINE__, status);

	if (unlikely(status)) {
		caam_qi2_strstatus(ctx->dev, status);
		/*
		 * verify hw auth check passed else return -EBADMSG
		 */
		if ((status & JRSTA_CCBERR_ERRID_MASK) ==
		     JRSTA_CCBERR_ERRID_ICVCHK)
			ecode = -EBADMSG;
		else
			ecode = -EIO;
	}

	aead_unmap(ctx->dev, edesc, req);
	qi_cache_free(edesc);
	aead_request_complete(req, ecode);
}

static int aead_encrypt(struct aead_request *req)
{
	struct aead_edesc *edesc;
	struct crypto_aead *aead = crypto_aead_reqtfm(req);
	struct caam_ctx *ctx = crypto_aead_ctx(aead);
	struct caam_request *caam_req = aead_request_ctx(req);
	int ret;

	/* allocate extended descriptor */
	edesc = aead_edesc_alloc(req, true);
	if (IS_ERR(edesc))
		return PTR_ERR(edesc);

	caam_req->flc = &ctx->flc[ENCRYPT];
	caam_req->flc_dma = ctx->flc_dma[ENCRYPT];
	caam_req->cbk = aead_encrypt_done;
	caam_req->ctx = &req->base;
	caam_req->edesc = edesc;
	ret = dpaa2_caam_enqueue(ctx->dev, caam_req);
	if (ret != -EINPROGRESS &&
	    !(ret == -EBUSY && req->base.flags & CRYPTO_TFM_REQ_MAY_BACKLOG)) {
		aead_unmap(ctx->dev, edesc, req);
		qi_cache_free(edesc);
	}

	return ret;
}

static int aead_decrypt(struct aead_request *req)
{
	struct aead_edesc *edesc;
	struct crypto_aead *aead = crypto_aead_reqtfm(req);
	struct caam_ctx *ctx = crypto_aead_ctx(aead);
	struct caam_request *caam_req = aead_request_ctx(req);
	int ret;

	/* allocate extended descriptor */
	edesc = aead_edesc_alloc(req, false);
	if (IS_ERR(edesc))
		return PTR_ERR(edesc);

	caam_req->flc = &ctx->flc[DECRYPT];
	caam_req->flc_dma = ctx->flc_dma[DECRYPT];
	caam_req->cbk = aead_decrypt_done;
	caam_req->ctx = &req->base;
	caam_req->edesc = edesc;
	ret = dpaa2_caam_enqueue(ctx->dev, caam_req);
	if (ret != -EINPROGRESS &&
	    !(ret == -EBUSY && req->base.flags & CRYPTO_TFM_REQ_MAY_BACKLOG)) {
		aead_unmap(ctx->dev, edesc, req);
		qi_cache_free(edesc);
	}

	return ret;
}

static int ipsec_gcm_encrypt(struct aead_request *req)
{
	if (req->assoclen < 8)
		return -EINVAL;

	return aead_encrypt(req);
}

static int ipsec_gcm_decrypt(struct aead_request *req)
{
	if (req->assoclen < 8)
		return -EINVAL;

	return aead_decrypt(req);
}

static void skcipher_encrypt_done(void *cbk_ctx, u32 status)
{
	struct crypto_async_request *areq = cbk_ctx;
	struct skcipher_request *req = skcipher_request_cast(areq);
	struct caam_request *req_ctx = to_caam_req(areq);
	struct crypto_skcipher *skcipher = crypto_skcipher_reqtfm(req);
	struct caam_ctx *ctx = crypto_skcipher_ctx(skcipher);
	struct skcipher_edesc *edesc = req_ctx->edesc;
	int ecode = 0;
	int ivsize = crypto_skcipher_ivsize(skcipher);

	dev_dbg(ctx->dev, "%s %d: err 0x%x\n", __func__, __LINE__, status);

	if (unlikely(status)) {
		caam_qi2_strstatus(ctx->dev, status);
		ecode = -EIO;
	}

	print_hex_dump_debug("dstiv  @" __stringify(__LINE__)": ",
			     DUMP_PREFIX_ADDRESS, 16, 4, req->iv,
			     edesc->src_nents > 1 ? 100 : ivsize, 1);
	caam_dump_sg(KERN_DEBUG, "dst    @" __stringify(__LINE__)": ",
		     DUMP_PREFIX_ADDRESS, 16, 4, req->dst,
		     edesc->dst_nents > 1 ? 100 : req->cryptlen, 1);

	skcipher_unmap(ctx->dev, edesc, req);

	/*
	 * The crypto API expects us to set the IV (req->iv) to the last
	 * ciphertext block. This is used e.g. by the CTS mode.
	 */
	scatterwalk_map_and_copy(req->iv, req->dst, req->cryptlen - ivsize,
				 ivsize, 0);

	qi_cache_free(edesc);
	skcipher_request_complete(req, ecode);
}

static void skcipher_decrypt_done(void *cbk_ctx, u32 status)
{
	struct crypto_async_request *areq = cbk_ctx;
	struct skcipher_request *req = skcipher_request_cast(areq);
	struct caam_request *req_ctx = to_caam_req(areq);
	struct crypto_skcipher *skcipher = crypto_skcipher_reqtfm(req);
	struct caam_ctx *ctx = crypto_skcipher_ctx(skcipher);
	struct skcipher_edesc *edesc = req_ctx->edesc;
	int ecode = 0;
	int ivsize = crypto_skcipher_ivsize(skcipher);

	dev_dbg(ctx->dev, "%s %d: err 0x%x\n", __func__, __LINE__, status);

	if (unlikely(status)) {
		caam_qi2_strstatus(ctx->dev, status);
		ecode = -EIO;
	}

	print_hex_dump_debug("dstiv  @" __stringify(__LINE__)": ",
			     DUMP_PREFIX_ADDRESS, 16, 4, req->iv,
			     edesc->src_nents > 1 ? 100 : ivsize, 1);
	caam_dump_sg(KERN_DEBUG, "dst    @" __stringify(__LINE__)": ",
		     DUMP_PREFIX_ADDRESS, 16, 4, req->dst,
		     edesc->dst_nents > 1 ? 100 : req->cryptlen, 1);

	skcipher_unmap(ctx->dev, edesc, req);
	qi_cache_free(edesc);
	skcipher_request_complete(req, ecode);
}

static int skcipher_encrypt(struct skcipher_request *req)
{
	struct skcipher_edesc *edesc;
	struct crypto_skcipher *skcipher = crypto_skcipher_reqtfm(req);
	struct caam_ctx *ctx = crypto_skcipher_ctx(skcipher);
	struct caam_request *caam_req = skcipher_request_ctx(req);
	int ret;

	/* allocate extended descriptor */
	edesc = skcipher_edesc_alloc(req);
	if (IS_ERR(edesc))
		return PTR_ERR(edesc);

	caam_req->flc = &ctx->flc[ENCRYPT];
	caam_req->flc_dma = ctx->flc_dma[ENCRYPT];
	caam_req->cbk = skcipher_encrypt_done;
	caam_req->ctx = &req->base;
	caam_req->edesc = edesc;
	ret = dpaa2_caam_enqueue(ctx->dev, caam_req);
	if (ret != -EINPROGRESS &&
	    !(ret == -EBUSY && req->base.flags & CRYPTO_TFM_REQ_MAY_BACKLOG)) {
		skcipher_unmap(ctx->dev, edesc, req);
		qi_cache_free(edesc);
	}

	return ret;
}

static int skcipher_decrypt(struct skcipher_request *req)
{
	struct skcipher_edesc *edesc;
	struct crypto_skcipher *skcipher = crypto_skcipher_reqtfm(req);
	struct caam_ctx *ctx = crypto_skcipher_ctx(skcipher);
	struct caam_request *caam_req = skcipher_request_ctx(req);
	int ivsize = crypto_skcipher_ivsize(skcipher);
	int ret;

	/* allocate extended descriptor */
	edesc = skcipher_edesc_alloc(req);
	if (IS_ERR(edesc))
		return PTR_ERR(edesc);

	/*
	 * The crypto API expects us to set the IV (req->iv) to the last
	 * ciphertext block.
	 */
	scatterwalk_map_and_copy(req->iv, req->src, req->cryptlen - ivsize,
				 ivsize, 0);

	caam_req->flc = &ctx->flc[DECRYPT];
	caam_req->flc_dma = ctx->flc_dma[DECRYPT];
	caam_req->cbk = skcipher_decrypt_done;
	caam_req->ctx = &req->base;
	caam_req->edesc = edesc;
	ret = dpaa2_caam_enqueue(ctx->dev, caam_req);
	if (ret != -EINPROGRESS &&
	    !(ret == -EBUSY && req->base.flags & CRYPTO_TFM_REQ_MAY_BACKLOG)) {
		skcipher_unmap(ctx->dev, edesc, req);
		qi_cache_free(edesc);
	}

	return ret;
}

static int caam_cra_init(struct caam_ctx *ctx, struct caam_alg_entry *caam,
			 bool uses_dkp)
{
	dma_addr_t dma_addr;
	int i;

	/* copy descriptor header template value */
	ctx->cdata.algtype = OP_TYPE_CLASS1_ALG | caam->class1_alg_type;
	ctx->adata.algtype = OP_TYPE_CLASS2_ALG | caam->class2_alg_type;

	ctx->dev = caam->dev;
	ctx->dir = uses_dkp ? DMA_BIDIRECTIONAL : DMA_TO_DEVICE;

	dma_addr = dma_map_single_attrs(ctx->dev, ctx->flc,
					offsetof(struct caam_ctx, flc_dma),
					ctx->dir, DMA_ATTR_SKIP_CPU_SYNC);
	if (dma_mapping_error(ctx->dev, dma_addr)) {
		dev_err(ctx->dev, "unable to map key, shared descriptors\n");
		return -ENOMEM;
	}

	for (i = 0; i < NUM_OP; i++)
		ctx->flc_dma[i] = dma_addr + i * sizeof(ctx->flc[i]);
	ctx->key_dma = dma_addr + NUM_OP * sizeof(ctx->flc[0]);

	return 0;
}

static int caam_cra_init_skcipher(struct crypto_skcipher *tfm)
{
	struct skcipher_alg *alg = crypto_skcipher_alg(tfm);
	struct caam_skcipher_alg *caam_alg =
		container_of(alg, typeof(*caam_alg), skcipher);

	crypto_skcipher_set_reqsize(tfm, sizeof(struct caam_request));
	return caam_cra_init(crypto_skcipher_ctx(tfm), &caam_alg->caam, false);
}

static int caam_cra_init_aead(struct crypto_aead *tfm)
{
	struct aead_alg *alg = crypto_aead_alg(tfm);
	struct caam_aead_alg *caam_alg = container_of(alg, typeof(*caam_alg),
						      aead);

	crypto_aead_set_reqsize(tfm, sizeof(struct caam_request));
	return caam_cra_init(crypto_aead_ctx(tfm), &caam_alg->caam,
			     !caam_alg->caam.nodkp);
}

static void caam_exit_common(struct caam_ctx *ctx)
{
	dma_unmap_single_attrs(ctx->dev, ctx->flc_dma[0],
			       offsetof(struct caam_ctx, flc_dma), ctx->dir,
			       DMA_ATTR_SKIP_CPU_SYNC);
}

static void caam_cra_exit(struct crypto_skcipher *tfm)
{
	caam_exit_common(crypto_skcipher_ctx(tfm));
}

static void caam_cra_exit_aead(struct crypto_aead *tfm)
{
	caam_exit_common(crypto_aead_ctx(tfm));
}

static struct caam_skcipher_alg driver_algs[] = {
	{
		.skcipher = {
			.base = {
				.cra_name = "cbc(aes)",
				.cra_driver_name = "cbc-aes-caam-qi2",
				.cra_blocksize = AES_BLOCK_SIZE,
			},
			.setkey = skcipher_setkey,
			.encrypt = skcipher_encrypt,
			.decrypt = skcipher_decrypt,
			.min_keysize = AES_MIN_KEY_SIZE,
			.max_keysize = AES_MAX_KEY_SIZE,
			.ivsize = AES_BLOCK_SIZE,
		},
		.caam.class1_alg_type = OP_ALG_ALGSEL_AES | OP_ALG_AAI_CBC,
	},
	{
		.skcipher = {
			.base = {
				.cra_name = "cbc(des3_ede)",
				.cra_driver_name = "cbc-3des-caam-qi2",
				.cra_blocksize = DES3_EDE_BLOCK_SIZE,
			},
			.setkey = des3_skcipher_setkey,
			.encrypt = skcipher_encrypt,
			.decrypt = skcipher_decrypt,
			.min_keysize = DES3_EDE_KEY_SIZE,
			.max_keysize = DES3_EDE_KEY_SIZE,
			.ivsize = DES3_EDE_BLOCK_SIZE,
		},
		.caam.class1_alg_type = OP_ALG_ALGSEL_3DES | OP_ALG_AAI_CBC,
	},
	{
		.skcipher = {
			.base = {
				.cra_name = "cbc(des)",
				.cra_driver_name = "cbc-des-caam-qi2",
				.cra_blocksize = DES_BLOCK_SIZE,
			},
			.setkey = skcipher_setkey,
			.encrypt = skcipher_encrypt,
			.decrypt = skcipher_decrypt,
			.min_keysize = DES_KEY_SIZE,
			.max_keysize = DES_KEY_SIZE,
			.ivsize = DES_BLOCK_SIZE,
		},
		.caam.class1_alg_type = OP_ALG_ALGSEL_DES | OP_ALG_AAI_CBC,
	},
	{
		.skcipher = {
			.base = {
				.cra_name = "ctr(aes)",
				.cra_driver_name = "ctr-aes-caam-qi2",
				.cra_blocksize = 1,
			},
			.setkey = skcipher_setkey,
			.encrypt = skcipher_encrypt,
			.decrypt = skcipher_decrypt,
			.min_keysize = AES_MIN_KEY_SIZE,
			.max_keysize = AES_MAX_KEY_SIZE,
			.ivsize = AES_BLOCK_SIZE,
			.chunksize = AES_BLOCK_SIZE,
		},
		.caam.class1_alg_type = OP_ALG_ALGSEL_AES |
					OP_ALG_AAI_CTR_MOD128,
	},
	{
		.skcipher = {
			.base = {
				.cra_name = "rfc3686(ctr(aes))",
				.cra_driver_name = "rfc3686-ctr-aes-caam-qi2",
				.cra_blocksize = 1,
			},
			.setkey = skcipher_setkey,
			.encrypt = skcipher_encrypt,
			.decrypt = skcipher_decrypt,
			.min_keysize = AES_MIN_KEY_SIZE +
				       CTR_RFC3686_NONCE_SIZE,
			.max_keysize = AES_MAX_KEY_SIZE +
				       CTR_RFC3686_NONCE_SIZE,
			.ivsize = CTR_RFC3686_IV_SIZE,
			.chunksize = AES_BLOCK_SIZE,
		},
		.caam = {
			.class1_alg_type = OP_ALG_ALGSEL_AES |
					   OP_ALG_AAI_CTR_MOD128,
			.rfc3686 = true,
		},
	},
	{
		.skcipher = {
			.base = {
				.cra_name = "xts(aes)",
				.cra_driver_name = "xts-aes-caam-qi2",
				.cra_blocksize = AES_BLOCK_SIZE,
			},
			.setkey = xts_skcipher_setkey,
			.encrypt = skcipher_encrypt,
			.decrypt = skcipher_decrypt,
			.min_keysize = 2 * AES_MIN_KEY_SIZE,
			.max_keysize = 2 * AES_MAX_KEY_SIZE,
			.ivsize = AES_BLOCK_SIZE,
		},
		.caam.class1_alg_type = OP_ALG_ALGSEL_AES | OP_ALG_AAI_XTS,
	},
	{
		.skcipher = {
			.base = {
				.cra_name = "chacha20",
				.cra_driver_name = "chacha20-caam-qi2",
				.cra_blocksize = 1,
			},
			.setkey = skcipher_setkey,
			.encrypt = skcipher_encrypt,
			.decrypt = skcipher_decrypt,
			.min_keysize = CHACHA_KEY_SIZE,
			.max_keysize = CHACHA_KEY_SIZE,
			.ivsize = CHACHA_IV_SIZE,
		},
		.caam.class1_alg_type = OP_ALG_ALGSEL_CHACHA20,
	},
};

static struct caam_aead_alg driver_aeads[] = {
	{
		.aead = {
			.base = {
				.cra_name = "rfc4106(gcm(aes))",
				.cra_driver_name = "rfc4106-gcm-aes-caam-qi2",
				.cra_blocksize = 1,
			},
			.setkey = rfc4106_setkey,
			.setauthsize = rfc4106_setauthsize,
			.encrypt = ipsec_gcm_encrypt,
			.decrypt = ipsec_gcm_decrypt,
			.ivsize = 8,
			.maxauthsize = AES_BLOCK_SIZE,
		},
		.caam = {
			.class1_alg_type = OP_ALG_ALGSEL_AES | OP_ALG_AAI_GCM,
			.nodkp = true,
		},
	},
	{
		.aead = {
			.base = {
				.cra_name = "rfc4543(gcm(aes))",
				.cra_driver_name = "rfc4543-gcm-aes-caam-qi2",
				.cra_blocksize = 1,
			},
			.setkey = rfc4543_setkey,
			.setauthsize = rfc4543_setauthsize,
			.encrypt = ipsec_gcm_encrypt,
			.decrypt = ipsec_gcm_decrypt,
			.ivsize = 8,
			.maxauthsize = AES_BLOCK_SIZE,
		},
		.caam = {
			.class1_alg_type = OP_ALG_ALGSEL_AES | OP_ALG_AAI_GCM,
			.nodkp = true,
		},
	},
	/* Galois Counter Mode */
	{
		.aead = {
			.base = {
				.cra_name = "gcm(aes)",
				.cra_driver_name = "gcm-aes-caam-qi2",
				.cra_blocksize = 1,
			},
			.setkey = gcm_setkey,
			.setauthsize = gcm_setauthsize,
			.encrypt = aead_encrypt,
			.decrypt = aead_decrypt,
			.ivsize = 12,
			.maxauthsize = AES_BLOCK_SIZE,
		},
		.caam = {
			.class1_alg_type = OP_ALG_ALGSEL_AES | OP_ALG_AAI_GCM,
			.nodkp = true,
		}
	},
	/* single-pass ipsec_esp descriptor */
	{
		.aead = {
			.base = {
				.cra_name = "authenc(hmac(md5),cbc(aes))",
				.cra_driver_name = "authenc-hmac-md5-"
						   "cbc-aes-caam-qi2",
				.cra_blocksize = AES_BLOCK_SIZE,
			},
			.setkey = aead_setkey,
			.setauthsize = aead_setauthsize,
			.encrypt = aead_encrypt,
			.decrypt = aead_decrypt,
			.ivsize = AES_BLOCK_SIZE,
			.maxauthsize = MD5_DIGEST_SIZE,
		},
		.caam = {
			.class1_alg_type = OP_ALG_ALGSEL_AES | OP_ALG_AAI_CBC,
			.class2_alg_type = OP_ALG_ALGSEL_MD5 |
					   OP_ALG_AAI_HMAC_PRECOMP,
		}
	},
	{
		.aead = {
			.base = {
				.cra_name = "echainiv(authenc(hmac(md5),"
					    "cbc(aes)))",
				.cra_driver_name = "echainiv-authenc-hmac-md5-"
						   "cbc-aes-caam-qi2",
				.cra_blocksize = AES_BLOCK_SIZE,
			},
			.setkey = aead_setkey,
			.setauthsize = aead_setauthsize,
			.encrypt = aead_encrypt,
			.decrypt = aead_decrypt,
			.ivsize = AES_BLOCK_SIZE,
			.maxauthsize = MD5_DIGEST_SIZE,
		},
		.caam = {
			.class1_alg_type = OP_ALG_ALGSEL_AES | OP_ALG_AAI_CBC,
			.class2_alg_type = OP_ALG_ALGSEL_MD5 |
					   OP_ALG_AAI_HMAC_PRECOMP,
			.geniv = true,
		}
	},
	{
		.aead = {
			.base = {
				.cra_name = "authenc(hmac(sha1),cbc(aes))",
				.cra_driver_name = "authenc-hmac-sha1-"
						   "cbc-aes-caam-qi2",
				.cra_blocksize = AES_BLOCK_SIZE,
			},
			.setkey = aead_setkey,
			.setauthsize = aead_setauthsize,
			.encrypt = aead_encrypt,
			.decrypt = aead_decrypt,
			.ivsize = AES_BLOCK_SIZE,
			.maxauthsize = SHA1_DIGEST_SIZE,
		},
		.caam = {
			.class1_alg_type = OP_ALG_ALGSEL_AES | OP_ALG_AAI_CBC,
			.class2_alg_type = OP_ALG_ALGSEL_SHA1 |
					   OP_ALG_AAI_HMAC_PRECOMP,
		}
	},
	{
		.aead = {
			.base = {
				.cra_name = "echainiv(authenc(hmac(sha1),"
					    "cbc(aes)))",
				.cra_driver_name = "echainiv-authenc-"
						   "hmac-sha1-cbc-aes-caam-qi2",
				.cra_blocksize = AES_BLOCK_SIZE,
			},
			.setkey = aead_setkey,
			.setauthsize = aead_setauthsize,
			.encrypt = aead_encrypt,
			.decrypt = aead_decrypt,
			.ivsize = AES_BLOCK_SIZE,
			.maxauthsize = SHA1_DIGEST_SIZE,
		},
		.caam = {
			.class1_alg_type = OP_ALG_ALGSEL_AES | OP_ALG_AAI_CBC,
			.class2_alg_type = OP_ALG_ALGSEL_SHA1 |
					   OP_ALG_AAI_HMAC_PRECOMP,
			.geniv = true,
		},
	},
	{
		.aead = {
			.base = {
				.cra_name = "authenc(hmac(sha224),cbc(aes))",
				.cra_driver_name = "authenc-hmac-sha224-"
						   "cbc-aes-caam-qi2",
				.cra_blocksize = AES_BLOCK_SIZE,
			},
			.setkey = aead_setkey,
			.setauthsize = aead_setauthsize,
			.encrypt = aead_encrypt,
			.decrypt = aead_decrypt,
			.ivsize = AES_BLOCK_SIZE,
			.maxauthsize = SHA224_DIGEST_SIZE,
		},
		.caam = {
			.class1_alg_type = OP_ALG_ALGSEL_AES | OP_ALG_AAI_CBC,
			.class2_alg_type = OP_ALG_ALGSEL_SHA224 |
					   OP_ALG_AAI_HMAC_PRECOMP,
		}
	},
	{
		.aead = {
			.base = {
				.cra_name = "echainiv(authenc(hmac(sha224),"
					    "cbc(aes)))",
				.cra_driver_name = "echainiv-authenc-"
						   "hmac-sha224-cbc-aes-caam-qi2",
				.cra_blocksize = AES_BLOCK_SIZE,
			},
			.setkey = aead_setkey,
			.setauthsize = aead_setauthsize,
			.encrypt = aead_encrypt,
			.decrypt = aead_decrypt,
			.ivsize = AES_BLOCK_SIZE,
			.maxauthsize = SHA224_DIGEST_SIZE,
		},
		.caam = {
			.class1_alg_type = OP_ALG_ALGSEL_AES | OP_ALG_AAI_CBC,
			.class2_alg_type = OP_ALG_ALGSEL_SHA224 |
					   OP_ALG_AAI_HMAC_PRECOMP,
			.geniv = true,
		}
	},
	{
		.aead = {
			.base = {
				.cra_name = "authenc(hmac(sha256),cbc(aes))",
				.cra_driver_name = "authenc-hmac-sha256-"
						   "cbc-aes-caam-qi2",
				.cra_blocksize = AES_BLOCK_SIZE,
			},
			.setkey = aead_setkey,
			.setauthsize = aead_setauthsize,
			.encrypt = aead_encrypt,
			.decrypt = aead_decrypt,
			.ivsize = AES_BLOCK_SIZE,
			.maxauthsize = SHA256_DIGEST_SIZE,
		},
		.caam = {
			.class1_alg_type = OP_ALG_ALGSEL_AES | OP_ALG_AAI_CBC,
			.class2_alg_type = OP_ALG_ALGSEL_SHA256 |
					   OP_ALG_AAI_HMAC_PRECOMP,
		}
	},
	{
		.aead = {
			.base = {
				.cra_name = "echainiv(authenc(hmac(sha256),"
					    "cbc(aes)))",
				.cra_driver_name = "echainiv-authenc-"
						   "hmac-sha256-cbc-aes-"
						   "caam-qi2",
				.cra_blocksize = AES_BLOCK_SIZE,
			},
			.setkey = aead_setkey,
			.setauthsize = aead_setauthsize,
			.encrypt = aead_encrypt,
			.decrypt = aead_decrypt,
			.ivsize = AES_BLOCK_SIZE,
			.maxauthsize = SHA256_DIGEST_SIZE,
		},
		.caam = {
			.class1_alg_type = OP_ALG_ALGSEL_AES | OP_ALG_AAI_CBC,
			.class2_alg_type = OP_ALG_ALGSEL_SHA256 |
					   OP_ALG_AAI_HMAC_PRECOMP,
			.geniv = true,
		}
	},
	{
		.aead = {
			.base = {
				.cra_name = "authenc(hmac(sha384),cbc(aes))",
				.cra_driver_name = "authenc-hmac-sha384-"
						   "cbc-aes-caam-qi2",
				.cra_blocksize = AES_BLOCK_SIZE,
			},
			.setkey = aead_setkey,
			.setauthsize = aead_setauthsize,
			.encrypt = aead_encrypt,
			.decrypt = aead_decrypt,
			.ivsize = AES_BLOCK_SIZE,
			.maxauthsize = SHA384_DIGEST_SIZE,
		},
		.caam = {
			.class1_alg_type = OP_ALG_ALGSEL_AES | OP_ALG_AAI_CBC,
			.class2_alg_type = OP_ALG_ALGSEL_SHA384 |
					   OP_ALG_AAI_HMAC_PRECOMP,
		}
	},
	{
		.aead = {
			.base = {
				.cra_name = "echainiv(authenc(hmac(sha384),"
					    "cbc(aes)))",
				.cra_driver_name = "echainiv-authenc-"
						   "hmac-sha384-cbc-aes-"
						   "caam-qi2",
				.cra_blocksize = AES_BLOCK_SIZE,
			},
			.setkey = aead_setkey,
			.setauthsize = aead_setauthsize,
			.encrypt = aead_encrypt,
			.decrypt = aead_decrypt,
			.ivsize = AES_BLOCK_SIZE,
			.maxauthsize = SHA384_DIGEST_SIZE,
		},
		.caam = {
			.class1_alg_type = OP_ALG_ALGSEL_AES | OP_ALG_AAI_CBC,
			.class2_alg_type = OP_ALG_ALGSEL_SHA384 |
					   OP_ALG_AAI_HMAC_PRECOMP,
			.geniv = true,
		}
	},
	{
		.aead = {
			.base = {
				.cra_name = "authenc(hmac(sha512),cbc(aes))",
				.cra_driver_name = "authenc-hmac-sha512-"
						   "cbc-aes-caam-qi2",
				.cra_blocksize = AES_BLOCK_SIZE,
			},
			.setkey = aead_setkey,
			.setauthsize = aead_setauthsize,
			.encrypt = aead_encrypt,
			.decrypt = aead_decrypt,
			.ivsize = AES_BLOCK_SIZE,
			.maxauthsize = SHA512_DIGEST_SIZE,
		},
		.caam = {
			.class1_alg_type = OP_ALG_ALGSEL_AES | OP_ALG_AAI_CBC,
			.class2_alg_type = OP_ALG_ALGSEL_SHA512 |
					   OP_ALG_AAI_HMAC_PRECOMP,
		}
	},
	{
		.aead = {
			.base = {
				.cra_name = "echainiv(authenc(hmac(sha512),"
					    "cbc(aes)))",
				.cra_driver_name = "echainiv-authenc-"
						   "hmac-sha512-cbc-aes-"
						   "caam-qi2",
				.cra_blocksize = AES_BLOCK_SIZE,
			},
			.setkey = aead_setkey,
			.setauthsize = aead_setauthsize,
			.encrypt = aead_encrypt,
			.decrypt = aead_decrypt,
			.ivsize = AES_BLOCK_SIZE,
			.maxauthsize = SHA512_DIGEST_SIZE,
		},
		.caam = {
			.class1_alg_type = OP_ALG_ALGSEL_AES | OP_ALG_AAI_CBC,
			.class2_alg_type = OP_ALG_ALGSEL_SHA512 |
					   OP_ALG_AAI_HMAC_PRECOMP,
			.geniv = true,
		}
	},
	{
		.aead = {
			.base = {
				.cra_name = "authenc(hmac(md5),cbc(des3_ede))",
				.cra_driver_name = "authenc-hmac-md5-"
						   "cbc-des3_ede-caam-qi2",
				.cra_blocksize = DES3_EDE_BLOCK_SIZE,
			},
			.setkey = des3_aead_setkey,
			.setauthsize = aead_setauthsize,
			.encrypt = aead_encrypt,
			.decrypt = aead_decrypt,
			.ivsize = DES3_EDE_BLOCK_SIZE,
			.maxauthsize = MD5_DIGEST_SIZE,
		},
		.caam = {
			.class1_alg_type = OP_ALG_ALGSEL_3DES | OP_ALG_AAI_CBC,
			.class2_alg_type = OP_ALG_ALGSEL_MD5 |
					   OP_ALG_AAI_HMAC_PRECOMP,
		}
	},
	{
		.aead = {
			.base = {
				.cra_name = "echainiv(authenc(hmac(md5),"
					    "cbc(des3_ede)))",
				.cra_driver_name = "echainiv-authenc-hmac-md5-"
						   "cbc-des3_ede-caam-qi2",
				.cra_blocksize = DES3_EDE_BLOCK_SIZE,
			},
			.setkey = des3_aead_setkey,
			.setauthsize = aead_setauthsize,
			.encrypt = aead_encrypt,
			.decrypt = aead_decrypt,
			.ivsize = DES3_EDE_BLOCK_SIZE,
			.maxauthsize = MD5_DIGEST_SIZE,
		},
		.caam = {
			.class1_alg_type = OP_ALG_ALGSEL_3DES | OP_ALG_AAI_CBC,
			.class2_alg_type = OP_ALG_ALGSEL_MD5 |
					   OP_ALG_AAI_HMAC_PRECOMP,
			.geniv = true,
		}
	},
	{
		.aead = {
			.base = {
				.cra_name = "authenc(hmac(sha1),"
					    "cbc(des3_ede))",
				.cra_driver_name = "authenc-hmac-sha1-"
						   "cbc-des3_ede-caam-qi2",
				.cra_blocksize = DES3_EDE_BLOCK_SIZE,
			},
			.setkey = des3_aead_setkey,
			.setauthsize = aead_setauthsize,
			.encrypt = aead_encrypt,
			.decrypt = aead_decrypt,
			.ivsize = DES3_EDE_BLOCK_SIZE,
			.maxauthsize = SHA1_DIGEST_SIZE,
		},
		.caam = {
			.class1_alg_type = OP_ALG_ALGSEL_3DES | OP_ALG_AAI_CBC,
			.class2_alg_type = OP_ALG_ALGSEL_SHA1 |
					   OP_ALG_AAI_HMAC_PRECOMP,
		},
	},
	{
		.aead = {
			.base = {
				.cra_name = "echainiv(authenc(hmac(sha1),"
					    "cbc(des3_ede)))",
				.cra_driver_name = "echainiv-authenc-"
						   "hmac-sha1-"
						   "cbc-des3_ede-caam-qi2",
				.cra_blocksize = DES3_EDE_BLOCK_SIZE,
			},
			.setkey = des3_aead_setkey,
			.setauthsize = aead_setauthsize,
			.encrypt = aead_encrypt,
			.decrypt = aead_decrypt,
			.ivsize = DES3_EDE_BLOCK_SIZE,
			.maxauthsize = SHA1_DIGEST_SIZE,
		},
		.caam = {
			.class1_alg_type = OP_ALG_ALGSEL_3DES | OP_ALG_AAI_CBC,
			.class2_alg_type = OP_ALG_ALGSEL_SHA1 |
					   OP_ALG_AAI_HMAC_PRECOMP,
			.geniv = true,
		}
	},
	{
		.aead = {
			.base = {
				.cra_name = "authenc(hmac(sha224),"
					    "cbc(des3_ede))",
				.cra_driver_name = "authenc-hmac-sha224-"
						   "cbc-des3_ede-caam-qi2",
				.cra_blocksize = DES3_EDE_BLOCK_SIZE,
			},
			.setkey = des3_aead_setkey,
			.setauthsize = aead_setauthsize,
			.encrypt = aead_encrypt,
			.decrypt = aead_decrypt,
			.ivsize = DES3_EDE_BLOCK_SIZE,
			.maxauthsize = SHA224_DIGEST_SIZE,
		},
		.caam = {
			.class1_alg_type = OP_ALG_ALGSEL_3DES | OP_ALG_AAI_CBC,
			.class2_alg_type = OP_ALG_ALGSEL_SHA224 |
					   OP_ALG_AAI_HMAC_PRECOMP,
		},
	},
	{
		.aead = {
			.base = {
				.cra_name = "echainiv(authenc(hmac(sha224),"
					    "cbc(des3_ede)))",
				.cra_driver_name = "echainiv-authenc-"
						   "hmac-sha224-"
						   "cbc-des3_ede-caam-qi2",
				.cra_blocksize = DES3_EDE_BLOCK_SIZE,
			},
			.setkey = des3_aead_setkey,
			.setauthsize = aead_setauthsize,
			.encrypt = aead_encrypt,
			.decrypt = aead_decrypt,
			.ivsize = DES3_EDE_BLOCK_SIZE,
			.maxauthsize = SHA224_DIGEST_SIZE,
		},
		.caam = {
			.class1_alg_type = OP_ALG_ALGSEL_3DES | OP_ALG_AAI_CBC,
			.class2_alg_type = OP_ALG_ALGSEL_SHA224 |
					   OP_ALG_AAI_HMAC_PRECOMP,
			.geniv = true,
		}
	},
	{
		.aead = {
			.base = {
				.cra_name = "authenc(hmac(sha256),"
					    "cbc(des3_ede))",
				.cra_driver_name = "authenc-hmac-sha256-"
						   "cbc-des3_ede-caam-qi2",
				.cra_blocksize = DES3_EDE_BLOCK_SIZE,
			},
			.setkey = des3_aead_setkey,
			.setauthsize = aead_setauthsize,
			.encrypt = aead_encrypt,
			.decrypt = aead_decrypt,
			.ivsize = DES3_EDE_BLOCK_SIZE,
			.maxauthsize = SHA256_DIGEST_SIZE,
		},
		.caam = {
			.class1_alg_type = OP_ALG_ALGSEL_3DES | OP_ALG_AAI_CBC,
			.class2_alg_type = OP_ALG_ALGSEL_SHA256 |
					   OP_ALG_AAI_HMAC_PRECOMP,
		},
	},
	{
		.aead = {
			.base = {
				.cra_name = "echainiv(authenc(hmac(sha256),"
					    "cbc(des3_ede)))",
				.cra_driver_name = "echainiv-authenc-"
						   "hmac-sha256-"
						   "cbc-des3_ede-caam-qi2",
				.cra_blocksize = DES3_EDE_BLOCK_SIZE,
			},
			.setkey = des3_aead_setkey,
			.setauthsize = aead_setauthsize,
			.encrypt = aead_encrypt,
			.decrypt = aead_decrypt,
			.ivsize = DES3_EDE_BLOCK_SIZE,
			.maxauthsize = SHA256_DIGEST_SIZE,
		},
		.caam = {
			.class1_alg_type = OP_ALG_ALGSEL_3DES | OP_ALG_AAI_CBC,
			.class2_alg_type = OP_ALG_ALGSEL_SHA256 |
					   OP_ALG_AAI_HMAC_PRECOMP,
			.geniv = true,
		}
	},
	{
		.aead = {
			.base = {
				.cra_name = "authenc(hmac(sha384),"
					    "cbc(des3_ede))",
				.cra_driver_name = "authenc-hmac-sha384-"
						   "cbc-des3_ede-caam-qi2",
				.cra_blocksize = DES3_EDE_BLOCK_SIZE,
			},
			.setkey = des3_aead_setkey,
			.setauthsize = aead_setauthsize,
			.encrypt = aead_encrypt,
			.decrypt = aead_decrypt,
			.ivsize = DES3_EDE_BLOCK_SIZE,
			.maxauthsize = SHA384_DIGEST_SIZE,
		},
		.caam = {
			.class1_alg_type = OP_ALG_ALGSEL_3DES | OP_ALG_AAI_CBC,
			.class2_alg_type = OP_ALG_ALGSEL_SHA384 |
					   OP_ALG_AAI_HMAC_PRECOMP,
		},
	},
	{
		.aead = {
			.base = {
				.cra_name = "echainiv(authenc(hmac(sha384),"
					    "cbc(des3_ede)))",
				.cra_driver_name = "echainiv-authenc-"
						   "hmac-sha384-"
						   "cbc-des3_ede-caam-qi2",
				.cra_blocksize = DES3_EDE_BLOCK_SIZE,
			},
			.setkey = des3_aead_setkey,
			.setauthsize = aead_setauthsize,
			.encrypt = aead_encrypt,
			.decrypt = aead_decrypt,
			.ivsize = DES3_EDE_BLOCK_SIZE,
			.maxauthsize = SHA384_DIGEST_SIZE,
		},
		.caam = {
			.class1_alg_type = OP_ALG_ALGSEL_3DES | OP_ALG_AAI_CBC,
			.class2_alg_type = OP_ALG_ALGSEL_SHA384 |
					   OP_ALG_AAI_HMAC_PRECOMP,
			.geniv = true,
		}
	},
	{
		.aead = {
			.base = {
				.cra_name = "authenc(hmac(sha512),"
					    "cbc(des3_ede))",
				.cra_driver_name = "authenc-hmac-sha512-"
						   "cbc-des3_ede-caam-qi2",
				.cra_blocksize = DES3_EDE_BLOCK_SIZE,
			},
			.setkey = des3_aead_setkey,
			.setauthsize = aead_setauthsize,
			.encrypt = aead_encrypt,
			.decrypt = aead_decrypt,
			.ivsize = DES3_EDE_BLOCK_SIZE,
			.maxauthsize = SHA512_DIGEST_SIZE,
		},
		.caam = {
			.class1_alg_type = OP_ALG_ALGSEL_3DES | OP_ALG_AAI_CBC,
			.class2_alg_type = OP_ALG_ALGSEL_SHA512 |
					   OP_ALG_AAI_HMAC_PRECOMP,
		},
	},
	{
		.aead = {
			.base = {
				.cra_name = "echainiv(authenc(hmac(sha512),"
					    "cbc(des3_ede)))",
				.cra_driver_name = "echainiv-authenc-"
						   "hmac-sha512-"
						   "cbc-des3_ede-caam-qi2",
				.cra_blocksize = DES3_EDE_BLOCK_SIZE,
			},
			.setkey = des3_aead_setkey,
			.setauthsize = aead_setauthsize,
			.encrypt = aead_encrypt,
			.decrypt = aead_decrypt,
			.ivsize = DES3_EDE_BLOCK_SIZE,
			.maxauthsize = SHA512_DIGEST_SIZE,
		},
		.caam = {
			.class1_alg_type = OP_ALG_ALGSEL_3DES | OP_ALG_AAI_CBC,
			.class2_alg_type = OP_ALG_ALGSEL_SHA512 |
					   OP_ALG_AAI_HMAC_PRECOMP,
			.geniv = true,
		}
	},
	{
		.aead = {
			.base = {
				.cra_name = "authenc(hmac(md5),cbc(des))",
				.cra_driver_name = "authenc-hmac-md5-"
						   "cbc-des-caam-qi2",
				.cra_blocksize = DES_BLOCK_SIZE,
			},
			.setkey = aead_setkey,
			.setauthsize = aead_setauthsize,
			.encrypt = aead_encrypt,
			.decrypt = aead_decrypt,
			.ivsize = DES_BLOCK_SIZE,
			.maxauthsize = MD5_DIGEST_SIZE,
		},
		.caam = {
			.class1_alg_type = OP_ALG_ALGSEL_DES | OP_ALG_AAI_CBC,
			.class2_alg_type = OP_ALG_ALGSEL_MD5 |
					   OP_ALG_AAI_HMAC_PRECOMP,
		},
	},
	{
		.aead = {
			.base = {
				.cra_name = "echainiv(authenc(hmac(md5),"
					    "cbc(des)))",
				.cra_driver_name = "echainiv-authenc-hmac-md5-"
						   "cbc-des-caam-qi2",
				.cra_blocksize = DES_BLOCK_SIZE,
			},
			.setkey = aead_setkey,
			.setauthsize = aead_setauthsize,
			.encrypt = aead_encrypt,
			.decrypt = aead_decrypt,
			.ivsize = DES_BLOCK_SIZE,
			.maxauthsize = MD5_DIGEST_SIZE,
		},
		.caam = {
			.class1_alg_type = OP_ALG_ALGSEL_DES | OP_ALG_AAI_CBC,
			.class2_alg_type = OP_ALG_ALGSEL_MD5 |
					   OP_ALG_AAI_HMAC_PRECOMP,
			.geniv = true,
		}
	},
	{
		.aead = {
			.base = {
				.cra_name = "authenc(hmac(sha1),cbc(des))",
				.cra_driver_name = "authenc-hmac-sha1-"
						   "cbc-des-caam-qi2",
				.cra_blocksize = DES_BLOCK_SIZE,
			},
			.setkey = aead_setkey,
			.setauthsize = aead_setauthsize,
			.encrypt = aead_encrypt,
			.decrypt = aead_decrypt,
			.ivsize = DES_BLOCK_SIZE,
			.maxauthsize = SHA1_DIGEST_SIZE,
		},
		.caam = {
			.class1_alg_type = OP_ALG_ALGSEL_DES | OP_ALG_AAI_CBC,
			.class2_alg_type = OP_ALG_ALGSEL_SHA1 |
					   OP_ALG_AAI_HMAC_PRECOMP,
		},
	},
	{
		.aead = {
			.base = {
				.cra_name = "echainiv(authenc(hmac(sha1),"
					    "cbc(des)))",
				.cra_driver_name = "echainiv-authenc-"
						   "hmac-sha1-cbc-des-caam-qi2",
				.cra_blocksize = DES_BLOCK_SIZE,
			},
			.setkey = aead_setkey,
			.setauthsize = aead_setauthsize,
			.encrypt = aead_encrypt,
			.decrypt = aead_decrypt,
			.ivsize = DES_BLOCK_SIZE,
			.maxauthsize = SHA1_DIGEST_SIZE,
		},
		.caam = {
			.class1_alg_type = OP_ALG_ALGSEL_DES | OP_ALG_AAI_CBC,
			.class2_alg_type = OP_ALG_ALGSEL_SHA1 |
					   OP_ALG_AAI_HMAC_PRECOMP,
			.geniv = true,
		}
	},
	{
		.aead = {
			.base = {
				.cra_name = "authenc(hmac(sha224),cbc(des))",
				.cra_driver_name = "authenc-hmac-sha224-"
						   "cbc-des-caam-qi2",
				.cra_blocksize = DES_BLOCK_SIZE,
			},
			.setkey = aead_setkey,
			.setauthsize = aead_setauthsize,
			.encrypt = aead_encrypt,
			.decrypt = aead_decrypt,
			.ivsize = DES_BLOCK_SIZE,
			.maxauthsize = SHA224_DIGEST_SIZE,
		},
		.caam = {
			.class1_alg_type = OP_ALG_ALGSEL_DES | OP_ALG_AAI_CBC,
			.class2_alg_type = OP_ALG_ALGSEL_SHA224 |
					   OP_ALG_AAI_HMAC_PRECOMP,
		},
	},
	{
		.aead = {
			.base = {
				.cra_name = "echainiv(authenc(hmac(sha224),"
					    "cbc(des)))",
				.cra_driver_name = "echainiv-authenc-"
						   "hmac-sha224-cbc-des-"
						   "caam-qi2",
				.cra_blocksize = DES_BLOCK_SIZE,
			},
			.setkey = aead_setkey,
			.setauthsize = aead_setauthsize,
			.encrypt = aead_encrypt,
			.decrypt = aead_decrypt,
			.ivsize = DES_BLOCK_SIZE,
			.maxauthsize = SHA224_DIGEST_SIZE,
		},
		.caam = {
			.class1_alg_type = OP_ALG_ALGSEL_DES | OP_ALG_AAI_CBC,
			.class2_alg_type = OP_ALG_ALGSEL_SHA224 |
					   OP_ALG_AAI_HMAC_PRECOMP,
			.geniv = true,
		}
	},
	{
		.aead = {
			.base = {
				.cra_name = "authenc(hmac(sha256),cbc(des))",
				.cra_driver_name = "authenc-hmac-sha256-"
						   "cbc-des-caam-qi2",
				.cra_blocksize = DES_BLOCK_SIZE,
			},
			.setkey = aead_setkey,
			.setauthsize = aead_setauthsize,
			.encrypt = aead_encrypt,
			.decrypt = aead_decrypt,
			.ivsize = DES_BLOCK_SIZE,
			.maxauthsize = SHA256_DIGEST_SIZE,
		},
		.caam = {
			.class1_alg_type = OP_ALG_ALGSEL_DES | OP_ALG_AAI_CBC,
			.class2_alg_type = OP_ALG_ALGSEL_SHA256 |
					   OP_ALG_AAI_HMAC_PRECOMP,
		},
	},
	{
		.aead = {
			.base = {
				.cra_name = "echainiv(authenc(hmac(sha256),"
					    "cbc(des)))",
				.cra_driver_name = "echainiv-authenc-"
						   "hmac-sha256-cbc-desi-"
						   "caam-qi2",
				.cra_blocksize = DES_BLOCK_SIZE,
			},
			.setkey = aead_setkey,
			.setauthsize = aead_setauthsize,
			.encrypt = aead_encrypt,
			.decrypt = aead_decrypt,
			.ivsize = DES_BLOCK_SIZE,
			.maxauthsize = SHA256_DIGEST_SIZE,
		},
		.caam = {
			.class1_alg_type = OP_ALG_ALGSEL_DES | OP_ALG_AAI_CBC,
			.class2_alg_type = OP_ALG_ALGSEL_SHA256 |
					   OP_ALG_AAI_HMAC_PRECOMP,
			.geniv = true,
		},
	},
	{
		.aead = {
			.base = {
				.cra_name = "authenc(hmac(sha384),cbc(des))",
				.cra_driver_name = "authenc-hmac-sha384-"
						   "cbc-des-caam-qi2",
				.cra_blocksize = DES_BLOCK_SIZE,
			},
			.setkey = aead_setkey,
			.setauthsize = aead_setauthsize,
			.encrypt = aead_encrypt,
			.decrypt = aead_decrypt,
			.ivsize = DES_BLOCK_SIZE,
			.maxauthsize = SHA384_DIGEST_SIZE,
		},
		.caam = {
			.class1_alg_type = OP_ALG_ALGSEL_DES | OP_ALG_AAI_CBC,
			.class2_alg_type = OP_ALG_ALGSEL_SHA384 |
					   OP_ALG_AAI_HMAC_PRECOMP,
		},
	},
	{
		.aead = {
			.base = {
				.cra_name = "echainiv(authenc(hmac(sha384),"
					    "cbc(des)))",
				.cra_driver_name = "echainiv-authenc-"
						   "hmac-sha384-cbc-des-"
						   "caam-qi2",
				.cra_blocksize = DES_BLOCK_SIZE,
			},
			.setkey = aead_setkey,
			.setauthsize = aead_setauthsize,
			.encrypt = aead_encrypt,
			.decrypt = aead_decrypt,
			.ivsize = DES_BLOCK_SIZE,
			.maxauthsize = SHA384_DIGEST_SIZE,
		},
		.caam = {
			.class1_alg_type = OP_ALG_ALGSEL_DES | OP_ALG_AAI_CBC,
			.class2_alg_type = OP_ALG_ALGSEL_SHA384 |
					   OP_ALG_AAI_HMAC_PRECOMP,
			.geniv = true,
		}
	},
	{
		.aead = {
			.base = {
				.cra_name = "authenc(hmac(sha512),cbc(des))",
				.cra_driver_name = "authenc-hmac-sha512-"
						   "cbc-des-caam-qi2",
				.cra_blocksize = DES_BLOCK_SIZE,
			},
			.setkey = aead_setkey,
			.setauthsize = aead_setauthsize,
			.encrypt = aead_encrypt,
			.decrypt = aead_decrypt,
			.ivsize = DES_BLOCK_SIZE,
			.maxauthsize = SHA512_DIGEST_SIZE,
		},
		.caam = {
			.class1_alg_type = OP_ALG_ALGSEL_DES | OP_ALG_AAI_CBC,
			.class2_alg_type = OP_ALG_ALGSEL_SHA512 |
					   OP_ALG_AAI_HMAC_PRECOMP,
		}
	},
	{
		.aead = {
			.base = {
				.cra_name = "echainiv(authenc(hmac(sha512),"
					    "cbc(des)))",
				.cra_driver_name = "echainiv-authenc-"
						   "hmac-sha512-cbc-des-"
						   "caam-qi2",
				.cra_blocksize = DES_BLOCK_SIZE,
			},
			.setkey = aead_setkey,
			.setauthsize = aead_setauthsize,
			.encrypt = aead_encrypt,
			.decrypt = aead_decrypt,
			.ivsize = DES_BLOCK_SIZE,
			.maxauthsize = SHA512_DIGEST_SIZE,
		},
		.caam = {
			.class1_alg_type = OP_ALG_ALGSEL_DES | OP_ALG_AAI_CBC,
			.class2_alg_type = OP_ALG_ALGSEL_SHA512 |
					   OP_ALG_AAI_HMAC_PRECOMP,
			.geniv = true,
		}
	},
	{
		.aead = {
			.base = {
				.cra_name = "authenc(hmac(md5),"
					    "rfc3686(ctr(aes)))",
				.cra_driver_name = "authenc-hmac-md5-"
						   "rfc3686-ctr-aes-caam-qi2",
				.cra_blocksize = 1,
			},
			.setkey = aead_setkey,
			.setauthsize = aead_setauthsize,
			.encrypt = aead_encrypt,
			.decrypt = aead_decrypt,
			.ivsize = CTR_RFC3686_IV_SIZE,
			.maxauthsize = MD5_DIGEST_SIZE,
		},
		.caam = {
			.class1_alg_type = OP_ALG_ALGSEL_AES |
					   OP_ALG_AAI_CTR_MOD128,
			.class2_alg_type = OP_ALG_ALGSEL_MD5 |
					   OP_ALG_AAI_HMAC_PRECOMP,
			.rfc3686 = true,
		},
	},
	{
		.aead = {
			.base = {
				.cra_name = "seqiv(authenc("
					    "hmac(md5),rfc3686(ctr(aes))))",
				.cra_driver_name = "seqiv-authenc-hmac-md5-"
						   "rfc3686-ctr-aes-caam-qi2",
				.cra_blocksize = 1,
			},
			.setkey = aead_setkey,
			.setauthsize = aead_setauthsize,
			.encrypt = aead_encrypt,
			.decrypt = aead_decrypt,
			.ivsize = CTR_RFC3686_IV_SIZE,
			.maxauthsize = MD5_DIGEST_SIZE,
		},
		.caam = {
			.class1_alg_type = OP_ALG_ALGSEL_AES |
					   OP_ALG_AAI_CTR_MOD128,
			.class2_alg_type = OP_ALG_ALGSEL_MD5 |
					   OP_ALG_AAI_HMAC_PRECOMP,
			.rfc3686 = true,
			.geniv = true,
		},
	},
	{
		.aead = {
			.base = {
				.cra_name = "authenc(hmac(sha1),"
					    "rfc3686(ctr(aes)))",
				.cra_driver_name = "authenc-hmac-sha1-"
						   "rfc3686-ctr-aes-caam-qi2",
				.cra_blocksize = 1,
			},
			.setkey = aead_setkey,
			.setauthsize = aead_setauthsize,
			.encrypt = aead_encrypt,
			.decrypt = aead_decrypt,
			.ivsize = CTR_RFC3686_IV_SIZE,
			.maxauthsize = SHA1_DIGEST_SIZE,
		},
		.caam = {
			.class1_alg_type = OP_ALG_ALGSEL_AES |
					   OP_ALG_AAI_CTR_MOD128,
			.class2_alg_type = OP_ALG_ALGSEL_SHA1 |
					   OP_ALG_AAI_HMAC_PRECOMP,
			.rfc3686 = true,
		},
	},
	{
		.aead = {
			.base = {
				.cra_name = "seqiv(authenc("
					    "hmac(sha1),rfc3686(ctr(aes))))",
				.cra_driver_name = "seqiv-authenc-hmac-sha1-"
						   "rfc3686-ctr-aes-caam-qi2",
				.cra_blocksize = 1,
			},
			.setkey = aead_setkey,
			.setauthsize = aead_setauthsize,
			.encrypt = aead_encrypt,
			.decrypt = aead_decrypt,
			.ivsize = CTR_RFC3686_IV_SIZE,
			.maxauthsize = SHA1_DIGEST_SIZE,
		},
		.caam = {
			.class1_alg_type = OP_ALG_ALGSEL_AES |
					   OP_ALG_AAI_CTR_MOD128,
			.class2_alg_type = OP_ALG_ALGSEL_SHA1 |
					   OP_ALG_AAI_HMAC_PRECOMP,
			.rfc3686 = true,
			.geniv = true,
		},
	},
	{
		.aead = {
			.base = {
				.cra_name = "authenc(hmac(sha224),"
					    "rfc3686(ctr(aes)))",
				.cra_driver_name = "authenc-hmac-sha224-"
						   "rfc3686-ctr-aes-caam-qi2",
				.cra_blocksize = 1,
			},
			.setkey = aead_setkey,
			.setauthsize = aead_setauthsize,
			.encrypt = aead_encrypt,
			.decrypt = aead_decrypt,
			.ivsize = CTR_RFC3686_IV_SIZE,
			.maxauthsize = SHA224_DIGEST_SIZE,
		},
		.caam = {
			.class1_alg_type = OP_ALG_ALGSEL_AES |
					   OP_ALG_AAI_CTR_MOD128,
			.class2_alg_type = OP_ALG_ALGSEL_SHA224 |
					   OP_ALG_AAI_HMAC_PRECOMP,
			.rfc3686 = true,
		},
	},
	{
		.aead = {
			.base = {
				.cra_name = "seqiv(authenc("
					    "hmac(sha224),rfc3686(ctr(aes))))",
				.cra_driver_name = "seqiv-authenc-hmac-sha224-"
						   "rfc3686-ctr-aes-caam-qi2",
				.cra_blocksize = 1,
			},
			.setkey = aead_setkey,
			.setauthsize = aead_setauthsize,
			.encrypt = aead_encrypt,
			.decrypt = aead_decrypt,
			.ivsize = CTR_RFC3686_IV_SIZE,
			.maxauthsize = SHA224_DIGEST_SIZE,
		},
		.caam = {
			.class1_alg_type = OP_ALG_ALGSEL_AES |
					   OP_ALG_AAI_CTR_MOD128,
			.class2_alg_type = OP_ALG_ALGSEL_SHA224 |
					   OP_ALG_AAI_HMAC_PRECOMP,
			.rfc3686 = true,
			.geniv = true,
		},
	},
	{
		.aead = {
			.base = {
				.cra_name = "authenc(hmac(sha256),"
					    "rfc3686(ctr(aes)))",
				.cra_driver_name = "authenc-hmac-sha256-"
						   "rfc3686-ctr-aes-caam-qi2",
				.cra_blocksize = 1,
			},
			.setkey = aead_setkey,
			.setauthsize = aead_setauthsize,
			.encrypt = aead_encrypt,
			.decrypt = aead_decrypt,
			.ivsize = CTR_RFC3686_IV_SIZE,
			.maxauthsize = SHA256_DIGEST_SIZE,
		},
		.caam = {
			.class1_alg_type = OP_ALG_ALGSEL_AES |
					   OP_ALG_AAI_CTR_MOD128,
			.class2_alg_type = OP_ALG_ALGSEL_SHA256 |
					   OP_ALG_AAI_HMAC_PRECOMP,
			.rfc3686 = true,
		},
	},
	{
		.aead = {
			.base = {
				.cra_name = "seqiv(authenc(hmac(sha256),"
					    "rfc3686(ctr(aes))))",
				.cra_driver_name = "seqiv-authenc-hmac-sha256-"
						   "rfc3686-ctr-aes-caam-qi2",
				.cra_blocksize = 1,
			},
			.setkey = aead_setkey,
			.setauthsize = aead_setauthsize,
			.encrypt = aead_encrypt,
			.decrypt = aead_decrypt,
			.ivsize = CTR_RFC3686_IV_SIZE,
			.maxauthsize = SHA256_DIGEST_SIZE,
		},
		.caam = {
			.class1_alg_type = OP_ALG_ALGSEL_AES |
					   OP_ALG_AAI_CTR_MOD128,
			.class2_alg_type = OP_ALG_ALGSEL_SHA256 |
					   OP_ALG_AAI_HMAC_PRECOMP,
			.rfc3686 = true,
			.geniv = true,
		},
	},
	{
		.aead = {
			.base = {
				.cra_name = "authenc(hmac(sha384),"
					    "rfc3686(ctr(aes)))",
				.cra_driver_name = "authenc-hmac-sha384-"
						   "rfc3686-ctr-aes-caam-qi2",
				.cra_blocksize = 1,
			},
			.setkey = aead_setkey,
			.setauthsize = aead_setauthsize,
			.encrypt = aead_encrypt,
			.decrypt = aead_decrypt,
			.ivsize = CTR_RFC3686_IV_SIZE,
			.maxauthsize = SHA384_DIGEST_SIZE,
		},
		.caam = {
			.class1_alg_type = OP_ALG_ALGSEL_AES |
					   OP_ALG_AAI_CTR_MOD128,
			.class2_alg_type = OP_ALG_ALGSEL_SHA384 |
					   OP_ALG_AAI_HMAC_PRECOMP,
			.rfc3686 = true,
		},
	},
	{
		.aead = {
			.base = {
				.cra_name = "seqiv(authenc(hmac(sha384),"
					    "rfc3686(ctr(aes))))",
				.cra_driver_name = "seqiv-authenc-hmac-sha384-"
						   "rfc3686-ctr-aes-caam-qi2",
				.cra_blocksize = 1,
			},
			.setkey = aead_setkey,
			.setauthsize = aead_setauthsize,
			.encrypt = aead_encrypt,
			.decrypt = aead_decrypt,
			.ivsize = CTR_RFC3686_IV_SIZE,
			.maxauthsize = SHA384_DIGEST_SIZE,
		},
		.caam = {
			.class1_alg_type = OP_ALG_ALGSEL_AES |
					   OP_ALG_AAI_CTR_MOD128,
			.class2_alg_type = OP_ALG_ALGSEL_SHA384 |
					   OP_ALG_AAI_HMAC_PRECOMP,
			.rfc3686 = true,
			.geniv = true,
		},
	},
	{
		.aead = {
			.base = {
				.cra_name = "rfc7539(chacha20,poly1305)",
				.cra_driver_name = "rfc7539-chacha20-poly1305-"
						   "caam-qi2",
				.cra_blocksize = 1,
			},
			.setkey = chachapoly_setkey,
			.setauthsize = chachapoly_setauthsize,
			.encrypt = aead_encrypt,
			.decrypt = aead_decrypt,
			.ivsize = CHACHAPOLY_IV_SIZE,
			.maxauthsize = POLY1305_DIGEST_SIZE,
		},
		.caam = {
			.class1_alg_type = OP_ALG_ALGSEL_CHACHA20 |
					   OP_ALG_AAI_AEAD,
			.class2_alg_type = OP_ALG_ALGSEL_POLY1305 |
					   OP_ALG_AAI_AEAD,
<<<<<<< HEAD
=======
			.nodkp = true,
>>>>>>> 0ecfebd2
		},
	},
	{
		.aead = {
			.base = {
				.cra_name = "rfc7539esp(chacha20,poly1305)",
				.cra_driver_name = "rfc7539esp-chacha20-"
						   "poly1305-caam-qi2",
				.cra_blocksize = 1,
			},
			.setkey = chachapoly_setkey,
			.setauthsize = chachapoly_setauthsize,
			.encrypt = aead_encrypt,
			.decrypt = aead_decrypt,
			.ivsize = 8,
			.maxauthsize = POLY1305_DIGEST_SIZE,
		},
		.caam = {
			.class1_alg_type = OP_ALG_ALGSEL_CHACHA20 |
					   OP_ALG_AAI_AEAD,
			.class2_alg_type = OP_ALG_ALGSEL_POLY1305 |
					   OP_ALG_AAI_AEAD,
<<<<<<< HEAD
=======
			.nodkp = true,
>>>>>>> 0ecfebd2
		},
	},
	{
		.aead = {
			.base = {
				.cra_name = "authenc(hmac(sha512),"
					    "rfc3686(ctr(aes)))",
				.cra_driver_name = "authenc-hmac-sha512-"
						   "rfc3686-ctr-aes-caam-qi2",
				.cra_blocksize = 1,
			},
			.setkey = aead_setkey,
			.setauthsize = aead_setauthsize,
			.encrypt = aead_encrypt,
			.decrypt = aead_decrypt,
			.ivsize = CTR_RFC3686_IV_SIZE,
			.maxauthsize = SHA512_DIGEST_SIZE,
		},
		.caam = {
			.class1_alg_type = OP_ALG_ALGSEL_AES |
					   OP_ALG_AAI_CTR_MOD128,
			.class2_alg_type = OP_ALG_ALGSEL_SHA512 |
					   OP_ALG_AAI_HMAC_PRECOMP,
			.rfc3686 = true,
		},
	},
	{
		.aead = {
			.base = {
				.cra_name = "seqiv(authenc(hmac(sha512),"
					    "rfc3686(ctr(aes))))",
				.cra_driver_name = "seqiv-authenc-hmac-sha512-"
						   "rfc3686-ctr-aes-caam-qi2",
				.cra_blocksize = 1,
			},
			.setkey = aead_setkey,
			.setauthsize = aead_setauthsize,
			.encrypt = aead_encrypt,
			.decrypt = aead_decrypt,
			.ivsize = CTR_RFC3686_IV_SIZE,
			.maxauthsize = SHA512_DIGEST_SIZE,
		},
		.caam = {
			.class1_alg_type = OP_ALG_ALGSEL_AES |
					   OP_ALG_AAI_CTR_MOD128,
			.class2_alg_type = OP_ALG_ALGSEL_SHA512 |
					   OP_ALG_AAI_HMAC_PRECOMP,
			.rfc3686 = true,
			.geniv = true,
		},
	},
};

static void caam_skcipher_alg_init(struct caam_skcipher_alg *t_alg)
{
	struct skcipher_alg *alg = &t_alg->skcipher;

	alg->base.cra_module = THIS_MODULE;
	alg->base.cra_priority = CAAM_CRA_PRIORITY;
	alg->base.cra_ctxsize = sizeof(struct caam_ctx);
	alg->base.cra_flags = CRYPTO_ALG_ASYNC | CRYPTO_ALG_KERN_DRIVER_ONLY;

	alg->init = caam_cra_init_skcipher;
	alg->exit = caam_cra_exit;
}

static void caam_aead_alg_init(struct caam_aead_alg *t_alg)
{
	struct aead_alg *alg = &t_alg->aead;

	alg->base.cra_module = THIS_MODULE;
	alg->base.cra_priority = CAAM_CRA_PRIORITY;
	alg->base.cra_ctxsize = sizeof(struct caam_ctx);
	alg->base.cra_flags = CRYPTO_ALG_ASYNC | CRYPTO_ALG_KERN_DRIVER_ONLY;

	alg->init = caam_cra_init_aead;
	alg->exit = caam_cra_exit_aead;
}

/* max hash key is max split key size */
#define CAAM_MAX_HASH_KEY_SIZE		(SHA512_DIGEST_SIZE * 2)

#define CAAM_MAX_HASH_BLOCK_SIZE	SHA512_BLOCK_SIZE

/* caam context sizes for hashes: running digest + 8 */
#define HASH_MSG_LEN			8
#define MAX_CTX_LEN			(HASH_MSG_LEN + SHA512_DIGEST_SIZE)

enum hash_optype {
	UPDATE = 0,
	UPDATE_FIRST,
	FINALIZE,
	DIGEST,
	HASH_NUM_OP
};

/**
 * caam_hash_ctx - ahash per-session context
 * @flc: Flow Contexts array
 * @flc_dma: I/O virtual addresses of the Flow Contexts
 * @dev: dpseci device
 * @ctx_len: size of Context Register
 * @adata: hashing algorithm details
 */
struct caam_hash_ctx {
	struct caam_flc flc[HASH_NUM_OP];
	dma_addr_t flc_dma[HASH_NUM_OP];
	struct device *dev;
	int ctx_len;
	struct alginfo adata;
};

/* ahash state */
struct caam_hash_state {
	struct caam_request caam_req;
	dma_addr_t buf_dma;
	dma_addr_t ctx_dma;
	int ctx_dma_len;
	u8 buf_0[CAAM_MAX_HASH_BLOCK_SIZE] ____cacheline_aligned;
	int buflen_0;
	u8 buf_1[CAAM_MAX_HASH_BLOCK_SIZE] ____cacheline_aligned;
	int buflen_1;
	u8 caam_ctx[MAX_CTX_LEN] ____cacheline_aligned;
	int (*update)(struct ahash_request *req);
	int (*final)(struct ahash_request *req);
	int (*finup)(struct ahash_request *req);
	int current_buf;
};

struct caam_export_state {
	u8 buf[CAAM_MAX_HASH_BLOCK_SIZE];
	u8 caam_ctx[MAX_CTX_LEN];
	int buflen;
	int (*update)(struct ahash_request *req);
	int (*final)(struct ahash_request *req);
	int (*finup)(struct ahash_request *req);
};

static inline void switch_buf(struct caam_hash_state *state)
{
	state->current_buf ^= 1;
}

static inline u8 *current_buf(struct caam_hash_state *state)
{
	return state->current_buf ? state->buf_1 : state->buf_0;
}

static inline u8 *alt_buf(struct caam_hash_state *state)
{
	return state->current_buf ? state->buf_0 : state->buf_1;
}

static inline int *current_buflen(struct caam_hash_state *state)
{
	return state->current_buf ? &state->buflen_1 : &state->buflen_0;
}

static inline int *alt_buflen(struct caam_hash_state *state)
{
	return state->current_buf ? &state->buflen_0 : &state->buflen_1;
}

/* Map current buffer in state (if length > 0) and put it in link table */
static inline int buf_map_to_qm_sg(struct device *dev,
				   struct dpaa2_sg_entry *qm_sg,
				   struct caam_hash_state *state)
{
	int buflen = *current_buflen(state);

	if (!buflen)
		return 0;

	state->buf_dma = dma_map_single(dev, current_buf(state), buflen,
					DMA_TO_DEVICE);
	if (dma_mapping_error(dev, state->buf_dma)) {
		dev_err(dev, "unable to map buf\n");
		state->buf_dma = 0;
		return -ENOMEM;
	}

	dma_to_qm_sg_one(qm_sg, state->buf_dma, buflen, 0);

	return 0;
}

/* Map state->caam_ctx, and add it to link table */
static inline int ctx_map_to_qm_sg(struct device *dev,
				   struct caam_hash_state *state, int ctx_len,
				   struct dpaa2_sg_entry *qm_sg, u32 flag)
{
	state->ctx_dma_len = ctx_len;
	state->ctx_dma = dma_map_single(dev, state->caam_ctx, ctx_len, flag);
	if (dma_mapping_error(dev, state->ctx_dma)) {
		dev_err(dev, "unable to map ctx\n");
		state->ctx_dma = 0;
		return -ENOMEM;
	}

	dma_to_qm_sg_one(qm_sg, state->ctx_dma, ctx_len, 0);

	return 0;
}

static int ahash_set_sh_desc(struct crypto_ahash *ahash)
{
	struct caam_hash_ctx *ctx = crypto_ahash_ctx(ahash);
	int digestsize = crypto_ahash_digestsize(ahash);
	struct dpaa2_caam_priv *priv = dev_get_drvdata(ctx->dev);
	struct caam_flc *flc;
	u32 *desc;

	/* ahash_update shared descriptor */
	flc = &ctx->flc[UPDATE];
	desc = flc->sh_desc;
	cnstr_shdsc_ahash(desc, &ctx->adata, OP_ALG_AS_UPDATE, ctx->ctx_len,
			  ctx->ctx_len, true, priv->sec_attr.era);
	flc->flc[1] = cpu_to_caam32(desc_len(desc)); /* SDL */
	dma_sync_single_for_device(ctx->dev, ctx->flc_dma[UPDATE],
				   desc_bytes(desc), DMA_BIDIRECTIONAL);
	print_hex_dump_debug("ahash update shdesc@" __stringify(__LINE__)": ",
			     DUMP_PREFIX_ADDRESS, 16, 4, desc, desc_bytes(desc),
			     1);

	/* ahash_update_first shared descriptor */
	flc = &ctx->flc[UPDATE_FIRST];
	desc = flc->sh_desc;
	cnstr_shdsc_ahash(desc, &ctx->adata, OP_ALG_AS_INIT, ctx->ctx_len,
			  ctx->ctx_len, false, priv->sec_attr.era);
	flc->flc[1] = cpu_to_caam32(desc_len(desc)); /* SDL */
	dma_sync_single_for_device(ctx->dev, ctx->flc_dma[UPDATE_FIRST],
				   desc_bytes(desc), DMA_BIDIRECTIONAL);
	print_hex_dump_debug("ahash update first shdesc@" __stringify(__LINE__)": ",
			     DUMP_PREFIX_ADDRESS, 16, 4, desc, desc_bytes(desc),
			     1);

	/* ahash_final shared descriptor */
	flc = &ctx->flc[FINALIZE];
	desc = flc->sh_desc;
	cnstr_shdsc_ahash(desc, &ctx->adata, OP_ALG_AS_FINALIZE, digestsize,
			  ctx->ctx_len, true, priv->sec_attr.era);
	flc->flc[1] = cpu_to_caam32(desc_len(desc)); /* SDL */
	dma_sync_single_for_device(ctx->dev, ctx->flc_dma[FINALIZE],
				   desc_bytes(desc), DMA_BIDIRECTIONAL);
	print_hex_dump_debug("ahash final shdesc@" __stringify(__LINE__)": ",
			     DUMP_PREFIX_ADDRESS, 16, 4, desc, desc_bytes(desc),
			     1);

	/* ahash_digest shared descriptor */
	flc = &ctx->flc[DIGEST];
	desc = flc->sh_desc;
	cnstr_shdsc_ahash(desc, &ctx->adata, OP_ALG_AS_INITFINAL, digestsize,
			  ctx->ctx_len, false, priv->sec_attr.era);
	flc->flc[1] = cpu_to_caam32(desc_len(desc)); /* SDL */
	dma_sync_single_for_device(ctx->dev, ctx->flc_dma[DIGEST],
				   desc_bytes(desc), DMA_BIDIRECTIONAL);
	print_hex_dump_debug("ahash digest shdesc@" __stringify(__LINE__)": ",
			     DUMP_PREFIX_ADDRESS, 16, 4, desc, desc_bytes(desc),
			     1);

	return 0;
}

struct split_key_sh_result {
	struct completion completion;
	int err;
	struct device *dev;
};

static void split_key_sh_done(void *cbk_ctx, u32 err)
{
	struct split_key_sh_result *res = cbk_ctx;

	dev_dbg(res->dev, "%s %d: err 0x%x\n", __func__, __LINE__, err);

	if (err)
		caam_qi2_strstatus(res->dev, err);

	res->err = err;
	complete(&res->completion);
}

/* Digest hash size if it is too large */
static int hash_digest_key(struct caam_hash_ctx *ctx, u32 *keylen, u8 *key,
			   u32 digestsize)
{
	struct caam_request *req_ctx;
	u32 *desc;
	struct split_key_sh_result result;
	dma_addr_t key_dma;
	struct caam_flc *flc;
	dma_addr_t flc_dma;
	int ret = -ENOMEM;
	struct dpaa2_fl_entry *in_fle, *out_fle;

	req_ctx = kzalloc(sizeof(*req_ctx), GFP_KERNEL | GFP_DMA);
	if (!req_ctx)
		return -ENOMEM;

	in_fle = &req_ctx->fd_flt[1];
	out_fle = &req_ctx->fd_flt[0];

	flc = kzalloc(sizeof(*flc), GFP_KERNEL | GFP_DMA);
	if (!flc)
		goto err_flc;

	key_dma = dma_map_single(ctx->dev, key, *keylen, DMA_BIDIRECTIONAL);
	if (dma_mapping_error(ctx->dev, key_dma)) {
		dev_err(ctx->dev, "unable to map key memory\n");
		goto err_key_dma;
	}

	desc = flc->sh_desc;

	init_sh_desc(desc, 0);

	/* descriptor to perform unkeyed hash on key_in */
	append_operation(desc, ctx->adata.algtype | OP_ALG_ENCRYPT |
			 OP_ALG_AS_INITFINAL);
	append_seq_fifo_load(desc, *keylen, FIFOLD_CLASS_CLASS2 |
			     FIFOLD_TYPE_LAST2 | FIFOLD_TYPE_MSG);
	append_seq_store(desc, digestsize, LDST_CLASS_2_CCB |
			 LDST_SRCDST_BYTE_CONTEXT);

	flc->flc[1] = cpu_to_caam32(desc_len(desc)); /* SDL */
	flc_dma = dma_map_single(ctx->dev, flc, sizeof(flc->flc) +
				 desc_bytes(desc), DMA_TO_DEVICE);
	if (dma_mapping_error(ctx->dev, flc_dma)) {
		dev_err(ctx->dev, "unable to map shared descriptor\n");
		goto err_flc_dma;
	}

	dpaa2_fl_set_final(in_fle, true);
	dpaa2_fl_set_format(in_fle, dpaa2_fl_single);
	dpaa2_fl_set_addr(in_fle, key_dma);
	dpaa2_fl_set_len(in_fle, *keylen);
	dpaa2_fl_set_format(out_fle, dpaa2_fl_single);
	dpaa2_fl_set_addr(out_fle, key_dma);
	dpaa2_fl_set_len(out_fle, digestsize);

	print_hex_dump_debug("key_in@" __stringify(__LINE__)": ",
			     DUMP_PREFIX_ADDRESS, 16, 4, key, *keylen, 1);
	print_hex_dump_debug("shdesc@" __stringify(__LINE__)": ",
			     DUMP_PREFIX_ADDRESS, 16, 4, desc, desc_bytes(desc),
			     1);

	result.err = 0;
	init_completion(&result.completion);
	result.dev = ctx->dev;

	req_ctx->flc = flc;
	req_ctx->flc_dma = flc_dma;
	req_ctx->cbk = split_key_sh_done;
	req_ctx->ctx = &result;

	ret = dpaa2_caam_enqueue(ctx->dev, req_ctx);
	if (ret == -EINPROGRESS) {
		/* in progress */
		wait_for_completion(&result.completion);
		ret = result.err;
		print_hex_dump_debug("digested key@" __stringify(__LINE__)": ",
				     DUMP_PREFIX_ADDRESS, 16, 4, key,
				     digestsize, 1);
	}

	dma_unmap_single(ctx->dev, flc_dma, sizeof(flc->flc) + desc_bytes(desc),
			 DMA_TO_DEVICE);
err_flc_dma:
	dma_unmap_single(ctx->dev, key_dma, *keylen, DMA_BIDIRECTIONAL);
err_key_dma:
	kfree(flc);
err_flc:
	kfree(req_ctx);

	*keylen = digestsize;

	return ret;
}

static int ahash_setkey(struct crypto_ahash *ahash, const u8 *key,
			unsigned int keylen)
{
	struct caam_hash_ctx *ctx = crypto_ahash_ctx(ahash);
	unsigned int blocksize = crypto_tfm_alg_blocksize(&ahash->base);
	unsigned int digestsize = crypto_ahash_digestsize(ahash);
	int ret;
	u8 *hashed_key = NULL;

	dev_dbg(ctx->dev, "keylen %d blocksize %d\n", keylen, blocksize);

	if (keylen > blocksize) {
		hashed_key = kmemdup(key, keylen, GFP_KERNEL | GFP_DMA);
		if (!hashed_key)
			return -ENOMEM;
		ret = hash_digest_key(ctx, &keylen, hashed_key, digestsize);
		if (ret)
			goto bad_free_key;
		key = hashed_key;
	}

	ctx->adata.keylen = keylen;
	ctx->adata.keylen_pad = split_key_len(ctx->adata.algtype &
					      OP_ALG_ALGSEL_MASK);
	if (ctx->adata.keylen_pad > CAAM_MAX_HASH_KEY_SIZE)
		goto bad_free_key;

	ctx->adata.key_virt = key;
	ctx->adata.key_inline = true;

	ret = ahash_set_sh_desc(ahash);
	kfree(hashed_key);
	return ret;
bad_free_key:
	kfree(hashed_key);
	crypto_ahash_set_flags(ahash, CRYPTO_TFM_RES_BAD_KEY_LEN);
	return -EINVAL;
}

static inline void ahash_unmap(struct device *dev, struct ahash_edesc *edesc,
			       struct ahash_request *req)
{
	struct caam_hash_state *state = ahash_request_ctx(req);

	if (edesc->src_nents)
		dma_unmap_sg(dev, req->src, edesc->src_nents, DMA_TO_DEVICE);

	if (edesc->qm_sg_bytes)
		dma_unmap_single(dev, edesc->qm_sg_dma, edesc->qm_sg_bytes,
				 DMA_TO_DEVICE);

	if (state->buf_dma) {
		dma_unmap_single(dev, state->buf_dma, *current_buflen(state),
				 DMA_TO_DEVICE);
		state->buf_dma = 0;
	}
}

static inline void ahash_unmap_ctx(struct device *dev,
				   struct ahash_edesc *edesc,
				   struct ahash_request *req, u32 flag)
{
	struct caam_hash_state *state = ahash_request_ctx(req);

	if (state->ctx_dma) {
		dma_unmap_single(dev, state->ctx_dma, state->ctx_dma_len, flag);
		state->ctx_dma = 0;
	}
	ahash_unmap(dev, edesc, req);
}

static void ahash_done(void *cbk_ctx, u32 status)
{
	struct crypto_async_request *areq = cbk_ctx;
	struct ahash_request *req = ahash_request_cast(areq);
	struct crypto_ahash *ahash = crypto_ahash_reqtfm(req);
	struct caam_hash_state *state = ahash_request_ctx(req);
	struct ahash_edesc *edesc = state->caam_req.edesc;
	struct caam_hash_ctx *ctx = crypto_ahash_ctx(ahash);
	int digestsize = crypto_ahash_digestsize(ahash);
	int ecode = 0;

	dev_dbg(ctx->dev, "%s %d: err 0x%x\n", __func__, __LINE__, status);

	if (unlikely(status)) {
		caam_qi2_strstatus(ctx->dev, status);
		ecode = -EIO;
	}

	ahash_unmap_ctx(ctx->dev, edesc, req, DMA_FROM_DEVICE);
	memcpy(req->result, state->caam_ctx, digestsize);
	qi_cache_free(edesc);

	print_hex_dump_debug("ctx@" __stringify(__LINE__)": ",
			     DUMP_PREFIX_ADDRESS, 16, 4, state->caam_ctx,
			     ctx->ctx_len, 1);

	req->base.complete(&req->base, ecode);
}

static void ahash_done_bi(void *cbk_ctx, u32 status)
{
	struct crypto_async_request *areq = cbk_ctx;
	struct ahash_request *req = ahash_request_cast(areq);
	struct crypto_ahash *ahash = crypto_ahash_reqtfm(req);
	struct caam_hash_state *state = ahash_request_ctx(req);
	struct ahash_edesc *edesc = state->caam_req.edesc;
	struct caam_hash_ctx *ctx = crypto_ahash_ctx(ahash);
	int ecode = 0;

	dev_dbg(ctx->dev, "%s %d: err 0x%x\n", __func__, __LINE__, status);

	if (unlikely(status)) {
		caam_qi2_strstatus(ctx->dev, status);
		ecode = -EIO;
	}

	ahash_unmap_ctx(ctx->dev, edesc, req, DMA_BIDIRECTIONAL);
	switch_buf(state);
	qi_cache_free(edesc);

	print_hex_dump_debug("ctx@" __stringify(__LINE__)": ",
			     DUMP_PREFIX_ADDRESS, 16, 4, state->caam_ctx,
			     ctx->ctx_len, 1);
	if (req->result)
		print_hex_dump_debug("result@" __stringify(__LINE__)": ",
				     DUMP_PREFIX_ADDRESS, 16, 4, req->result,
				     crypto_ahash_digestsize(ahash), 1);

	req->base.complete(&req->base, ecode);
}

static void ahash_done_ctx_src(void *cbk_ctx, u32 status)
{
	struct crypto_async_request *areq = cbk_ctx;
	struct ahash_request *req = ahash_request_cast(areq);
	struct crypto_ahash *ahash = crypto_ahash_reqtfm(req);
	struct caam_hash_state *state = ahash_request_ctx(req);
	struct ahash_edesc *edesc = state->caam_req.edesc;
	struct caam_hash_ctx *ctx = crypto_ahash_ctx(ahash);
	int digestsize = crypto_ahash_digestsize(ahash);
	int ecode = 0;

	dev_dbg(ctx->dev, "%s %d: err 0x%x\n", __func__, __LINE__, status);

	if (unlikely(status)) {
		caam_qi2_strstatus(ctx->dev, status);
		ecode = -EIO;
	}

	ahash_unmap_ctx(ctx->dev, edesc, req, DMA_BIDIRECTIONAL);
	memcpy(req->result, state->caam_ctx, digestsize);
	qi_cache_free(edesc);

	print_hex_dump_debug("ctx@" __stringify(__LINE__)": ",
			     DUMP_PREFIX_ADDRESS, 16, 4, state->caam_ctx,
			     ctx->ctx_len, 1);

	req->base.complete(&req->base, ecode);
}

static void ahash_done_ctx_dst(void *cbk_ctx, u32 status)
{
	struct crypto_async_request *areq = cbk_ctx;
	struct ahash_request *req = ahash_request_cast(areq);
	struct crypto_ahash *ahash = crypto_ahash_reqtfm(req);
	struct caam_hash_state *state = ahash_request_ctx(req);
	struct ahash_edesc *edesc = state->caam_req.edesc;
	struct caam_hash_ctx *ctx = crypto_ahash_ctx(ahash);
	int ecode = 0;

	dev_dbg(ctx->dev, "%s %d: err 0x%x\n", __func__, __LINE__, status);

	if (unlikely(status)) {
		caam_qi2_strstatus(ctx->dev, status);
		ecode = -EIO;
	}

	ahash_unmap_ctx(ctx->dev, edesc, req, DMA_FROM_DEVICE);
	switch_buf(state);
	qi_cache_free(edesc);

	print_hex_dump_debug("ctx@" __stringify(__LINE__)": ",
			     DUMP_PREFIX_ADDRESS, 16, 4, state->caam_ctx,
			     ctx->ctx_len, 1);
	if (req->result)
		print_hex_dump_debug("result@" __stringify(__LINE__)": ",
				     DUMP_PREFIX_ADDRESS, 16, 4, req->result,
				     crypto_ahash_digestsize(ahash), 1);

	req->base.complete(&req->base, ecode);
}

static int ahash_update_ctx(struct ahash_request *req)
{
	struct crypto_ahash *ahash = crypto_ahash_reqtfm(req);
	struct caam_hash_ctx *ctx = crypto_ahash_ctx(ahash);
	struct caam_hash_state *state = ahash_request_ctx(req);
	struct caam_request *req_ctx = &state->caam_req;
	struct dpaa2_fl_entry *in_fle = &req_ctx->fd_flt[1];
	struct dpaa2_fl_entry *out_fle = &req_ctx->fd_flt[0];
	gfp_t flags = (req->base.flags & CRYPTO_TFM_REQ_MAY_SLEEP) ?
		      GFP_KERNEL : GFP_ATOMIC;
	u8 *buf = current_buf(state);
	int *buflen = current_buflen(state);
	u8 *next_buf = alt_buf(state);
	int *next_buflen = alt_buflen(state), last_buflen;
	int in_len = *buflen + req->nbytes, to_hash;
	int src_nents, mapped_nents, qm_sg_bytes, qm_sg_src_index;
	struct ahash_edesc *edesc;
	int ret = 0;

	last_buflen = *next_buflen;
	*next_buflen = in_len & (crypto_tfm_alg_blocksize(&ahash->base) - 1);
	to_hash = in_len - *next_buflen;

	if (to_hash) {
		struct dpaa2_sg_entry *sg_table;

		src_nents = sg_nents_for_len(req->src,
					     req->nbytes - (*next_buflen));
		if (src_nents < 0) {
			dev_err(ctx->dev, "Invalid number of src SG.\n");
			return src_nents;
		}

		if (src_nents) {
			mapped_nents = dma_map_sg(ctx->dev, req->src, src_nents,
						  DMA_TO_DEVICE);
			if (!mapped_nents) {
				dev_err(ctx->dev, "unable to DMA map source\n");
				return -ENOMEM;
			}
		} else {
			mapped_nents = 0;
		}

		/* allocate space for base edesc and link tables */
		edesc = qi_cache_zalloc(GFP_DMA | flags);
		if (!edesc) {
			dma_unmap_sg(ctx->dev, req->src, src_nents,
				     DMA_TO_DEVICE);
			return -ENOMEM;
		}

		edesc->src_nents = src_nents;
		qm_sg_src_index = 1 + (*buflen ? 1 : 0);
		qm_sg_bytes = (qm_sg_src_index + mapped_nents) *
			      sizeof(*sg_table);
		sg_table = &edesc->sgt[0];

		ret = ctx_map_to_qm_sg(ctx->dev, state, ctx->ctx_len, sg_table,
				       DMA_BIDIRECTIONAL);
		if (ret)
			goto unmap_ctx;

		ret = buf_map_to_qm_sg(ctx->dev, sg_table + 1, state);
		if (ret)
			goto unmap_ctx;

		if (mapped_nents) {
			sg_to_qm_sg_last(req->src, mapped_nents,
					 sg_table + qm_sg_src_index, 0);
			if (*next_buflen)
				scatterwalk_map_and_copy(next_buf, req->src,
							 to_hash - *buflen,
							 *next_buflen, 0);
		} else {
			dpaa2_sg_set_final(sg_table + qm_sg_src_index - 1,
					   true);
		}

		edesc->qm_sg_dma = dma_map_single(ctx->dev, sg_table,
						  qm_sg_bytes, DMA_TO_DEVICE);
		if (dma_mapping_error(ctx->dev, edesc->qm_sg_dma)) {
			dev_err(ctx->dev, "unable to map S/G table\n");
			ret = -ENOMEM;
			goto unmap_ctx;
		}
		edesc->qm_sg_bytes = qm_sg_bytes;

		memset(&req_ctx->fd_flt, 0, sizeof(req_ctx->fd_flt));
		dpaa2_fl_set_final(in_fle, true);
		dpaa2_fl_set_format(in_fle, dpaa2_fl_sg);
		dpaa2_fl_set_addr(in_fle, edesc->qm_sg_dma);
		dpaa2_fl_set_len(in_fle, ctx->ctx_len + to_hash);
		dpaa2_fl_set_format(out_fle, dpaa2_fl_single);
		dpaa2_fl_set_addr(out_fle, state->ctx_dma);
		dpaa2_fl_set_len(out_fle, ctx->ctx_len);

		req_ctx->flc = &ctx->flc[UPDATE];
		req_ctx->flc_dma = ctx->flc_dma[UPDATE];
		req_ctx->cbk = ahash_done_bi;
		req_ctx->ctx = &req->base;
		req_ctx->edesc = edesc;

		ret = dpaa2_caam_enqueue(ctx->dev, req_ctx);
		if (ret != -EINPROGRESS &&
		    !(ret == -EBUSY &&
		      req->base.flags & CRYPTO_TFM_REQ_MAY_BACKLOG))
			goto unmap_ctx;
	} else if (*next_buflen) {
		scatterwalk_map_and_copy(buf + *buflen, req->src, 0,
					 req->nbytes, 0);
		*buflen = *next_buflen;
		*next_buflen = last_buflen;
	}

	print_hex_dump_debug("buf@" __stringify(__LINE__)": ",
			     DUMP_PREFIX_ADDRESS, 16, 4, buf, *buflen, 1);
	print_hex_dump_debug("next buf@" __stringify(__LINE__)": ",
			     DUMP_PREFIX_ADDRESS, 16, 4, next_buf, *next_buflen,
			     1);

	return ret;
unmap_ctx:
	ahash_unmap_ctx(ctx->dev, edesc, req, DMA_BIDIRECTIONAL);
	qi_cache_free(edesc);
	return ret;
}

static int ahash_final_ctx(struct ahash_request *req)
{
	struct crypto_ahash *ahash = crypto_ahash_reqtfm(req);
	struct caam_hash_ctx *ctx = crypto_ahash_ctx(ahash);
	struct caam_hash_state *state = ahash_request_ctx(req);
	struct caam_request *req_ctx = &state->caam_req;
	struct dpaa2_fl_entry *in_fle = &req_ctx->fd_flt[1];
	struct dpaa2_fl_entry *out_fle = &req_ctx->fd_flt[0];
	gfp_t flags = (req->base.flags & CRYPTO_TFM_REQ_MAY_SLEEP) ?
		      GFP_KERNEL : GFP_ATOMIC;
	int buflen = *current_buflen(state);
	int qm_sg_bytes, qm_sg_src_index;
	int digestsize = crypto_ahash_digestsize(ahash);
	struct ahash_edesc *edesc;
	struct dpaa2_sg_entry *sg_table;
	int ret;

	/* allocate space for base edesc and link tables */
	edesc = qi_cache_zalloc(GFP_DMA | flags);
	if (!edesc)
		return -ENOMEM;

	qm_sg_src_index = 1 + (buflen ? 1 : 0);
	qm_sg_bytes = qm_sg_src_index * sizeof(*sg_table);
	sg_table = &edesc->sgt[0];

	ret = ctx_map_to_qm_sg(ctx->dev, state, ctx->ctx_len, sg_table,
			       DMA_BIDIRECTIONAL);
	if (ret)
		goto unmap_ctx;

	ret = buf_map_to_qm_sg(ctx->dev, sg_table + 1, state);
	if (ret)
		goto unmap_ctx;

	dpaa2_sg_set_final(sg_table + qm_sg_src_index - 1, true);

	edesc->qm_sg_dma = dma_map_single(ctx->dev, sg_table, qm_sg_bytes,
					  DMA_TO_DEVICE);
	if (dma_mapping_error(ctx->dev, edesc->qm_sg_dma)) {
		dev_err(ctx->dev, "unable to map S/G table\n");
		ret = -ENOMEM;
		goto unmap_ctx;
	}
	edesc->qm_sg_bytes = qm_sg_bytes;

	memset(&req_ctx->fd_flt, 0, sizeof(req_ctx->fd_flt));
	dpaa2_fl_set_final(in_fle, true);
	dpaa2_fl_set_format(in_fle, dpaa2_fl_sg);
	dpaa2_fl_set_addr(in_fle, edesc->qm_sg_dma);
	dpaa2_fl_set_len(in_fle, ctx->ctx_len + buflen);
	dpaa2_fl_set_format(out_fle, dpaa2_fl_single);
	dpaa2_fl_set_addr(out_fle, state->ctx_dma);
	dpaa2_fl_set_len(out_fle, digestsize);

	req_ctx->flc = &ctx->flc[FINALIZE];
	req_ctx->flc_dma = ctx->flc_dma[FINALIZE];
	req_ctx->cbk = ahash_done_ctx_src;
	req_ctx->ctx = &req->base;
	req_ctx->edesc = edesc;

	ret = dpaa2_caam_enqueue(ctx->dev, req_ctx);
	if (ret == -EINPROGRESS ||
	    (ret == -EBUSY && req->base.flags & CRYPTO_TFM_REQ_MAY_BACKLOG))
		return ret;

unmap_ctx:
	ahash_unmap_ctx(ctx->dev, edesc, req, DMA_BIDIRECTIONAL);
	qi_cache_free(edesc);
	return ret;
}

static int ahash_finup_ctx(struct ahash_request *req)
{
	struct crypto_ahash *ahash = crypto_ahash_reqtfm(req);
	struct caam_hash_ctx *ctx = crypto_ahash_ctx(ahash);
	struct caam_hash_state *state = ahash_request_ctx(req);
	struct caam_request *req_ctx = &state->caam_req;
	struct dpaa2_fl_entry *in_fle = &req_ctx->fd_flt[1];
	struct dpaa2_fl_entry *out_fle = &req_ctx->fd_flt[0];
	gfp_t flags = (req->base.flags & CRYPTO_TFM_REQ_MAY_SLEEP) ?
		      GFP_KERNEL : GFP_ATOMIC;
	int buflen = *current_buflen(state);
	int qm_sg_bytes, qm_sg_src_index;
	int src_nents, mapped_nents;
	int digestsize = crypto_ahash_digestsize(ahash);
	struct ahash_edesc *edesc;
	struct dpaa2_sg_entry *sg_table;
	int ret;

	src_nents = sg_nents_for_len(req->src, req->nbytes);
	if (src_nents < 0) {
		dev_err(ctx->dev, "Invalid number of src SG.\n");
		return src_nents;
	}

	if (src_nents) {
		mapped_nents = dma_map_sg(ctx->dev, req->src, src_nents,
					  DMA_TO_DEVICE);
		if (!mapped_nents) {
			dev_err(ctx->dev, "unable to DMA map source\n");
			return -ENOMEM;
		}
	} else {
		mapped_nents = 0;
	}

	/* allocate space for base edesc and link tables */
	edesc = qi_cache_zalloc(GFP_DMA | flags);
	if (!edesc) {
		dma_unmap_sg(ctx->dev, req->src, src_nents, DMA_TO_DEVICE);
		return -ENOMEM;
	}

	edesc->src_nents = src_nents;
	qm_sg_src_index = 1 + (buflen ? 1 : 0);
	qm_sg_bytes = (qm_sg_src_index + mapped_nents) * sizeof(*sg_table);
	sg_table = &edesc->sgt[0];

	ret = ctx_map_to_qm_sg(ctx->dev, state, ctx->ctx_len, sg_table,
			       DMA_BIDIRECTIONAL);
	if (ret)
		goto unmap_ctx;

	ret = buf_map_to_qm_sg(ctx->dev, sg_table + 1, state);
	if (ret)
		goto unmap_ctx;

	sg_to_qm_sg_last(req->src, mapped_nents, sg_table + qm_sg_src_index, 0);

	edesc->qm_sg_dma = dma_map_single(ctx->dev, sg_table, qm_sg_bytes,
					  DMA_TO_DEVICE);
	if (dma_mapping_error(ctx->dev, edesc->qm_sg_dma)) {
		dev_err(ctx->dev, "unable to map S/G table\n");
		ret = -ENOMEM;
		goto unmap_ctx;
	}
	edesc->qm_sg_bytes = qm_sg_bytes;

	memset(&req_ctx->fd_flt, 0, sizeof(req_ctx->fd_flt));
	dpaa2_fl_set_final(in_fle, true);
	dpaa2_fl_set_format(in_fle, dpaa2_fl_sg);
	dpaa2_fl_set_addr(in_fle, edesc->qm_sg_dma);
	dpaa2_fl_set_len(in_fle, ctx->ctx_len + buflen + req->nbytes);
	dpaa2_fl_set_format(out_fle, dpaa2_fl_single);
	dpaa2_fl_set_addr(out_fle, state->ctx_dma);
	dpaa2_fl_set_len(out_fle, digestsize);

	req_ctx->flc = &ctx->flc[FINALIZE];
	req_ctx->flc_dma = ctx->flc_dma[FINALIZE];
	req_ctx->cbk = ahash_done_ctx_src;
	req_ctx->ctx = &req->base;
	req_ctx->edesc = edesc;

	ret = dpaa2_caam_enqueue(ctx->dev, req_ctx);
	if (ret == -EINPROGRESS ||
	    (ret == -EBUSY && req->base.flags & CRYPTO_TFM_REQ_MAY_BACKLOG))
		return ret;

unmap_ctx:
	ahash_unmap_ctx(ctx->dev, edesc, req, DMA_BIDIRECTIONAL);
	qi_cache_free(edesc);
	return ret;
}

static int ahash_digest(struct ahash_request *req)
{
	struct crypto_ahash *ahash = crypto_ahash_reqtfm(req);
	struct caam_hash_ctx *ctx = crypto_ahash_ctx(ahash);
	struct caam_hash_state *state = ahash_request_ctx(req);
	struct caam_request *req_ctx = &state->caam_req;
	struct dpaa2_fl_entry *in_fle = &req_ctx->fd_flt[1];
	struct dpaa2_fl_entry *out_fle = &req_ctx->fd_flt[0];
	gfp_t flags = (req->base.flags & CRYPTO_TFM_REQ_MAY_SLEEP) ?
		      GFP_KERNEL : GFP_ATOMIC;
	int digestsize = crypto_ahash_digestsize(ahash);
	int src_nents, mapped_nents;
	struct ahash_edesc *edesc;
	int ret = -ENOMEM;

	state->buf_dma = 0;

	src_nents = sg_nents_for_len(req->src, req->nbytes);
	if (src_nents < 0) {
		dev_err(ctx->dev, "Invalid number of src SG.\n");
		return src_nents;
	}

	if (src_nents) {
		mapped_nents = dma_map_sg(ctx->dev, req->src, src_nents,
					  DMA_TO_DEVICE);
		if (!mapped_nents) {
			dev_err(ctx->dev, "unable to map source for DMA\n");
			return ret;
		}
	} else {
		mapped_nents = 0;
	}

	/* allocate space for base edesc and link tables */
	edesc = qi_cache_zalloc(GFP_DMA | flags);
	if (!edesc) {
		dma_unmap_sg(ctx->dev, req->src, src_nents, DMA_TO_DEVICE);
		return ret;
	}

	edesc->src_nents = src_nents;
	memset(&req_ctx->fd_flt, 0, sizeof(req_ctx->fd_flt));

	if (mapped_nents > 1) {
		int qm_sg_bytes;
		struct dpaa2_sg_entry *sg_table = &edesc->sgt[0];

		qm_sg_bytes = mapped_nents * sizeof(*sg_table);
		sg_to_qm_sg_last(req->src, mapped_nents, sg_table, 0);
		edesc->qm_sg_dma = dma_map_single(ctx->dev, sg_table,
						  qm_sg_bytes, DMA_TO_DEVICE);
		if (dma_mapping_error(ctx->dev, edesc->qm_sg_dma)) {
			dev_err(ctx->dev, "unable to map S/G table\n");
			goto unmap;
		}
		edesc->qm_sg_bytes = qm_sg_bytes;
		dpaa2_fl_set_format(in_fle, dpaa2_fl_sg);
		dpaa2_fl_set_addr(in_fle, edesc->qm_sg_dma);
	} else {
		dpaa2_fl_set_format(in_fle, dpaa2_fl_single);
		dpaa2_fl_set_addr(in_fle, sg_dma_address(req->src));
	}

	state->ctx_dma_len = digestsize;
	state->ctx_dma = dma_map_single(ctx->dev, state->caam_ctx, digestsize,
					DMA_FROM_DEVICE);
	if (dma_mapping_error(ctx->dev, state->ctx_dma)) {
		dev_err(ctx->dev, "unable to map ctx\n");
		state->ctx_dma = 0;
		goto unmap;
	}

	dpaa2_fl_set_final(in_fle, true);
	dpaa2_fl_set_len(in_fle, req->nbytes);
	dpaa2_fl_set_format(out_fle, dpaa2_fl_single);
	dpaa2_fl_set_addr(out_fle, state->ctx_dma);
	dpaa2_fl_set_len(out_fle, digestsize);

	req_ctx->flc = &ctx->flc[DIGEST];
	req_ctx->flc_dma = ctx->flc_dma[DIGEST];
	req_ctx->cbk = ahash_done;
	req_ctx->ctx = &req->base;
	req_ctx->edesc = edesc;
	ret = dpaa2_caam_enqueue(ctx->dev, req_ctx);
	if (ret == -EINPROGRESS ||
	    (ret == -EBUSY && req->base.flags & CRYPTO_TFM_REQ_MAY_BACKLOG))
		return ret;

unmap:
	ahash_unmap_ctx(ctx->dev, edesc, req, DMA_FROM_DEVICE);
	qi_cache_free(edesc);
	return ret;
}

static int ahash_final_no_ctx(struct ahash_request *req)
{
	struct crypto_ahash *ahash = crypto_ahash_reqtfm(req);
	struct caam_hash_ctx *ctx = crypto_ahash_ctx(ahash);
	struct caam_hash_state *state = ahash_request_ctx(req);
	struct caam_request *req_ctx = &state->caam_req;
	struct dpaa2_fl_entry *in_fle = &req_ctx->fd_flt[1];
	struct dpaa2_fl_entry *out_fle = &req_ctx->fd_flt[0];
	gfp_t flags = (req->base.flags & CRYPTO_TFM_REQ_MAY_SLEEP) ?
		      GFP_KERNEL : GFP_ATOMIC;
	u8 *buf = current_buf(state);
	int buflen = *current_buflen(state);
	int digestsize = crypto_ahash_digestsize(ahash);
	struct ahash_edesc *edesc;
	int ret = -ENOMEM;

	/* allocate space for base edesc and link tables */
	edesc = qi_cache_zalloc(GFP_DMA | flags);
	if (!edesc)
		return ret;

	if (buflen) {
		state->buf_dma = dma_map_single(ctx->dev, buf, buflen,
						DMA_TO_DEVICE);
		if (dma_mapping_error(ctx->dev, state->buf_dma)) {
			dev_err(ctx->dev, "unable to map src\n");
			goto unmap;
		}
	}

	state->ctx_dma_len = digestsize;
	state->ctx_dma = dma_map_single(ctx->dev, state->caam_ctx, digestsize,
					DMA_FROM_DEVICE);
	if (dma_mapping_error(ctx->dev, state->ctx_dma)) {
		dev_err(ctx->dev, "unable to map ctx\n");
		state->ctx_dma = 0;
		goto unmap;
	}

	memset(&req_ctx->fd_flt, 0, sizeof(req_ctx->fd_flt));
	dpaa2_fl_set_final(in_fle, true);
	/*
	 * crypto engine requires the input entry to be present when
	 * "frame list" FD is used.
	 * Since engine does not support FMT=2'b11 (unused entry type), leaving
	 * in_fle zeroized (except for "Final" flag) is the best option.
	 */
	if (buflen) {
		dpaa2_fl_set_format(in_fle, dpaa2_fl_single);
		dpaa2_fl_set_addr(in_fle, state->buf_dma);
		dpaa2_fl_set_len(in_fle, buflen);
	}
	dpaa2_fl_set_format(out_fle, dpaa2_fl_single);
	dpaa2_fl_set_addr(out_fle, state->ctx_dma);
	dpaa2_fl_set_len(out_fle, digestsize);

	req_ctx->flc = &ctx->flc[DIGEST];
	req_ctx->flc_dma = ctx->flc_dma[DIGEST];
	req_ctx->cbk = ahash_done;
	req_ctx->ctx = &req->base;
	req_ctx->edesc = edesc;

	ret = dpaa2_caam_enqueue(ctx->dev, req_ctx);
	if (ret == -EINPROGRESS ||
	    (ret == -EBUSY && req->base.flags & CRYPTO_TFM_REQ_MAY_BACKLOG))
		return ret;

unmap:
	ahash_unmap_ctx(ctx->dev, edesc, req, DMA_FROM_DEVICE);
	qi_cache_free(edesc);
	return ret;
}

static int ahash_update_no_ctx(struct ahash_request *req)
{
	struct crypto_ahash *ahash = crypto_ahash_reqtfm(req);
	struct caam_hash_ctx *ctx = crypto_ahash_ctx(ahash);
	struct caam_hash_state *state = ahash_request_ctx(req);
	struct caam_request *req_ctx = &state->caam_req;
	struct dpaa2_fl_entry *in_fle = &req_ctx->fd_flt[1];
	struct dpaa2_fl_entry *out_fle = &req_ctx->fd_flt[0];
	gfp_t flags = (req->base.flags & CRYPTO_TFM_REQ_MAY_SLEEP) ?
		      GFP_KERNEL : GFP_ATOMIC;
	u8 *buf = current_buf(state);
	int *buflen = current_buflen(state);
	u8 *next_buf = alt_buf(state);
	int *next_buflen = alt_buflen(state);
	int in_len = *buflen + req->nbytes, to_hash;
	int qm_sg_bytes, src_nents, mapped_nents;
	struct ahash_edesc *edesc;
	int ret = 0;

	*next_buflen = in_len & (crypto_tfm_alg_blocksize(&ahash->base) - 1);
	to_hash = in_len - *next_buflen;

	if (to_hash) {
		struct dpaa2_sg_entry *sg_table;

		src_nents = sg_nents_for_len(req->src,
					     req->nbytes - *next_buflen);
		if (src_nents < 0) {
			dev_err(ctx->dev, "Invalid number of src SG.\n");
			return src_nents;
		}

		if (src_nents) {
			mapped_nents = dma_map_sg(ctx->dev, req->src, src_nents,
						  DMA_TO_DEVICE);
			if (!mapped_nents) {
				dev_err(ctx->dev, "unable to DMA map source\n");
				return -ENOMEM;
			}
		} else {
			mapped_nents = 0;
		}

		/* allocate space for base edesc and link tables */
		edesc = qi_cache_zalloc(GFP_DMA | flags);
		if (!edesc) {
			dma_unmap_sg(ctx->dev, req->src, src_nents,
				     DMA_TO_DEVICE);
			return -ENOMEM;
		}

		edesc->src_nents = src_nents;
		qm_sg_bytes = (1 + mapped_nents) * sizeof(*sg_table);
		sg_table = &edesc->sgt[0];

		ret = buf_map_to_qm_sg(ctx->dev, sg_table, state);
		if (ret)
			goto unmap_ctx;

		sg_to_qm_sg_last(req->src, mapped_nents, sg_table + 1, 0);

		if (*next_buflen)
			scatterwalk_map_and_copy(next_buf, req->src,
						 to_hash - *buflen,
						 *next_buflen, 0);

		edesc->qm_sg_dma = dma_map_single(ctx->dev, sg_table,
						  qm_sg_bytes, DMA_TO_DEVICE);
		if (dma_mapping_error(ctx->dev, edesc->qm_sg_dma)) {
			dev_err(ctx->dev, "unable to map S/G table\n");
			ret = -ENOMEM;
			goto unmap_ctx;
		}
		edesc->qm_sg_bytes = qm_sg_bytes;

		state->ctx_dma_len = ctx->ctx_len;
		state->ctx_dma = dma_map_single(ctx->dev, state->caam_ctx,
						ctx->ctx_len, DMA_FROM_DEVICE);
		if (dma_mapping_error(ctx->dev, state->ctx_dma)) {
			dev_err(ctx->dev, "unable to map ctx\n");
			state->ctx_dma = 0;
			ret = -ENOMEM;
			goto unmap_ctx;
		}

		memset(&req_ctx->fd_flt, 0, sizeof(req_ctx->fd_flt));
		dpaa2_fl_set_final(in_fle, true);
		dpaa2_fl_set_format(in_fle, dpaa2_fl_sg);
		dpaa2_fl_set_addr(in_fle, edesc->qm_sg_dma);
		dpaa2_fl_set_len(in_fle, to_hash);
		dpaa2_fl_set_format(out_fle, dpaa2_fl_single);
		dpaa2_fl_set_addr(out_fle, state->ctx_dma);
		dpaa2_fl_set_len(out_fle, ctx->ctx_len);

		req_ctx->flc = &ctx->flc[UPDATE_FIRST];
		req_ctx->flc_dma = ctx->flc_dma[UPDATE_FIRST];
		req_ctx->cbk = ahash_done_ctx_dst;
		req_ctx->ctx = &req->base;
		req_ctx->edesc = edesc;

		ret = dpaa2_caam_enqueue(ctx->dev, req_ctx);
		if (ret != -EINPROGRESS &&
		    !(ret == -EBUSY &&
		      req->base.flags & CRYPTO_TFM_REQ_MAY_BACKLOG))
			goto unmap_ctx;

		state->update = ahash_update_ctx;
		state->finup = ahash_finup_ctx;
		state->final = ahash_final_ctx;
	} else if (*next_buflen) {
		scatterwalk_map_and_copy(buf + *buflen, req->src, 0,
					 req->nbytes, 0);
		*buflen = *next_buflen;
		*next_buflen = 0;
	}

	print_hex_dump_debug("buf@" __stringify(__LINE__)": ",
			     DUMP_PREFIX_ADDRESS, 16, 4, buf, *buflen, 1);
	print_hex_dump_debug("next buf@" __stringify(__LINE__)": ",
			     DUMP_PREFIX_ADDRESS, 16, 4, next_buf, *next_buflen,
			     1);

	return ret;
unmap_ctx:
	ahash_unmap_ctx(ctx->dev, edesc, req, DMA_TO_DEVICE);
	qi_cache_free(edesc);
	return ret;
}

static int ahash_finup_no_ctx(struct ahash_request *req)
{
	struct crypto_ahash *ahash = crypto_ahash_reqtfm(req);
	struct caam_hash_ctx *ctx = crypto_ahash_ctx(ahash);
	struct caam_hash_state *state = ahash_request_ctx(req);
	struct caam_request *req_ctx = &state->caam_req;
	struct dpaa2_fl_entry *in_fle = &req_ctx->fd_flt[1];
	struct dpaa2_fl_entry *out_fle = &req_ctx->fd_flt[0];
	gfp_t flags = (req->base.flags & CRYPTO_TFM_REQ_MAY_SLEEP) ?
		      GFP_KERNEL : GFP_ATOMIC;
	int buflen = *current_buflen(state);
	int qm_sg_bytes, src_nents, mapped_nents;
	int digestsize = crypto_ahash_digestsize(ahash);
	struct ahash_edesc *edesc;
	struct dpaa2_sg_entry *sg_table;
	int ret;

	src_nents = sg_nents_for_len(req->src, req->nbytes);
	if (src_nents < 0) {
		dev_err(ctx->dev, "Invalid number of src SG.\n");
		return src_nents;
	}

	if (src_nents) {
		mapped_nents = dma_map_sg(ctx->dev, req->src, src_nents,
					  DMA_TO_DEVICE);
		if (!mapped_nents) {
			dev_err(ctx->dev, "unable to DMA map source\n");
			return -ENOMEM;
		}
	} else {
		mapped_nents = 0;
	}

	/* allocate space for base edesc and link tables */
	edesc = qi_cache_zalloc(GFP_DMA | flags);
	if (!edesc) {
		dma_unmap_sg(ctx->dev, req->src, src_nents, DMA_TO_DEVICE);
		return -ENOMEM;
	}

	edesc->src_nents = src_nents;
	qm_sg_bytes = (2 + mapped_nents) * sizeof(*sg_table);
	sg_table = &edesc->sgt[0];

	ret = buf_map_to_qm_sg(ctx->dev, sg_table, state);
	if (ret)
		goto unmap;

	sg_to_qm_sg_last(req->src, mapped_nents, sg_table + 1, 0);

	edesc->qm_sg_dma = dma_map_single(ctx->dev, sg_table, qm_sg_bytes,
					  DMA_TO_DEVICE);
	if (dma_mapping_error(ctx->dev, edesc->qm_sg_dma)) {
		dev_err(ctx->dev, "unable to map S/G table\n");
		ret = -ENOMEM;
		goto unmap;
	}
	edesc->qm_sg_bytes = qm_sg_bytes;

	state->ctx_dma_len = digestsize;
	state->ctx_dma = dma_map_single(ctx->dev, state->caam_ctx, digestsize,
					DMA_FROM_DEVICE);
	if (dma_mapping_error(ctx->dev, state->ctx_dma)) {
		dev_err(ctx->dev, "unable to map ctx\n");
		state->ctx_dma = 0;
		ret = -ENOMEM;
		goto unmap;
	}

	memset(&req_ctx->fd_flt, 0, sizeof(req_ctx->fd_flt));
	dpaa2_fl_set_final(in_fle, true);
	dpaa2_fl_set_format(in_fle, dpaa2_fl_sg);
	dpaa2_fl_set_addr(in_fle, edesc->qm_sg_dma);
	dpaa2_fl_set_len(in_fle, buflen + req->nbytes);
	dpaa2_fl_set_format(out_fle, dpaa2_fl_single);
	dpaa2_fl_set_addr(out_fle, state->ctx_dma);
	dpaa2_fl_set_len(out_fle, digestsize);

	req_ctx->flc = &ctx->flc[DIGEST];
	req_ctx->flc_dma = ctx->flc_dma[DIGEST];
	req_ctx->cbk = ahash_done;
	req_ctx->ctx = &req->base;
	req_ctx->edesc = edesc;
	ret = dpaa2_caam_enqueue(ctx->dev, req_ctx);
	if (ret != -EINPROGRESS &&
	    !(ret == -EBUSY && req->base.flags & CRYPTO_TFM_REQ_MAY_BACKLOG))
		goto unmap;

	return ret;
unmap:
	ahash_unmap_ctx(ctx->dev, edesc, req, DMA_FROM_DEVICE);
	qi_cache_free(edesc);
	return -ENOMEM;
}

static int ahash_update_first(struct ahash_request *req)
{
	struct crypto_ahash *ahash = crypto_ahash_reqtfm(req);
	struct caam_hash_ctx *ctx = crypto_ahash_ctx(ahash);
	struct caam_hash_state *state = ahash_request_ctx(req);
	struct caam_request *req_ctx = &state->caam_req;
	struct dpaa2_fl_entry *in_fle = &req_ctx->fd_flt[1];
	struct dpaa2_fl_entry *out_fle = &req_ctx->fd_flt[0];
	gfp_t flags = (req->base.flags & CRYPTO_TFM_REQ_MAY_SLEEP) ?
		      GFP_KERNEL : GFP_ATOMIC;
	u8 *next_buf = alt_buf(state);
	int *next_buflen = alt_buflen(state);
	int to_hash;
	int src_nents, mapped_nents;
	struct ahash_edesc *edesc;
	int ret = 0;

	*next_buflen = req->nbytes & (crypto_tfm_alg_blocksize(&ahash->base) -
				      1);
	to_hash = req->nbytes - *next_buflen;

	if (to_hash) {
		struct dpaa2_sg_entry *sg_table;

		src_nents = sg_nents_for_len(req->src,
					     req->nbytes - (*next_buflen));
		if (src_nents < 0) {
			dev_err(ctx->dev, "Invalid number of src SG.\n");
			return src_nents;
		}

		if (src_nents) {
			mapped_nents = dma_map_sg(ctx->dev, req->src, src_nents,
						  DMA_TO_DEVICE);
			if (!mapped_nents) {
				dev_err(ctx->dev, "unable to map source for DMA\n");
				return -ENOMEM;
			}
		} else {
			mapped_nents = 0;
		}

		/* allocate space for base edesc and link tables */
		edesc = qi_cache_zalloc(GFP_DMA | flags);
		if (!edesc) {
			dma_unmap_sg(ctx->dev, req->src, src_nents,
				     DMA_TO_DEVICE);
			return -ENOMEM;
		}

		edesc->src_nents = src_nents;
		sg_table = &edesc->sgt[0];

		memset(&req_ctx->fd_flt, 0, sizeof(req_ctx->fd_flt));
		dpaa2_fl_set_final(in_fle, true);
		dpaa2_fl_set_len(in_fle, to_hash);

		if (mapped_nents > 1) {
			int qm_sg_bytes;

			sg_to_qm_sg_last(req->src, mapped_nents, sg_table, 0);
			qm_sg_bytes = mapped_nents * sizeof(*sg_table);
			edesc->qm_sg_dma = dma_map_single(ctx->dev, sg_table,
							  qm_sg_bytes,
							  DMA_TO_DEVICE);
			if (dma_mapping_error(ctx->dev, edesc->qm_sg_dma)) {
				dev_err(ctx->dev, "unable to map S/G table\n");
				ret = -ENOMEM;
				goto unmap_ctx;
			}
			edesc->qm_sg_bytes = qm_sg_bytes;
			dpaa2_fl_set_format(in_fle, dpaa2_fl_sg);
			dpaa2_fl_set_addr(in_fle, edesc->qm_sg_dma);
		} else {
			dpaa2_fl_set_format(in_fle, dpaa2_fl_single);
			dpaa2_fl_set_addr(in_fle, sg_dma_address(req->src));
		}

		if (*next_buflen)
			scatterwalk_map_and_copy(next_buf, req->src, to_hash,
						 *next_buflen, 0);

		state->ctx_dma_len = ctx->ctx_len;
		state->ctx_dma = dma_map_single(ctx->dev, state->caam_ctx,
						ctx->ctx_len, DMA_FROM_DEVICE);
		if (dma_mapping_error(ctx->dev, state->ctx_dma)) {
			dev_err(ctx->dev, "unable to map ctx\n");
			state->ctx_dma = 0;
			ret = -ENOMEM;
			goto unmap_ctx;
		}

		dpaa2_fl_set_format(out_fle, dpaa2_fl_single);
		dpaa2_fl_set_addr(out_fle, state->ctx_dma);
		dpaa2_fl_set_len(out_fle, ctx->ctx_len);

		req_ctx->flc = &ctx->flc[UPDATE_FIRST];
		req_ctx->flc_dma = ctx->flc_dma[UPDATE_FIRST];
		req_ctx->cbk = ahash_done_ctx_dst;
		req_ctx->ctx = &req->base;
		req_ctx->edesc = edesc;

		ret = dpaa2_caam_enqueue(ctx->dev, req_ctx);
		if (ret != -EINPROGRESS &&
		    !(ret == -EBUSY && req->base.flags &
		      CRYPTO_TFM_REQ_MAY_BACKLOG))
			goto unmap_ctx;

		state->update = ahash_update_ctx;
		state->finup = ahash_finup_ctx;
		state->final = ahash_final_ctx;
	} else if (*next_buflen) {
		state->update = ahash_update_no_ctx;
		state->finup = ahash_finup_no_ctx;
		state->final = ahash_final_no_ctx;
		scatterwalk_map_and_copy(next_buf, req->src, 0,
					 req->nbytes, 0);
		switch_buf(state);
	}

	print_hex_dump_debug("next buf@" __stringify(__LINE__)": ",
			     DUMP_PREFIX_ADDRESS, 16, 4, next_buf, *next_buflen,
			     1);

	return ret;
unmap_ctx:
	ahash_unmap_ctx(ctx->dev, edesc, req, DMA_TO_DEVICE);
	qi_cache_free(edesc);
	return ret;
}

static int ahash_finup_first(struct ahash_request *req)
{
	return ahash_digest(req);
}

static int ahash_init(struct ahash_request *req)
{
	struct caam_hash_state *state = ahash_request_ctx(req);

	state->update = ahash_update_first;
	state->finup = ahash_finup_first;
	state->final = ahash_final_no_ctx;

	state->ctx_dma = 0;
	state->ctx_dma_len = 0;
	state->current_buf = 0;
	state->buf_dma = 0;
	state->buflen_0 = 0;
	state->buflen_1 = 0;

	return 0;
}

static int ahash_update(struct ahash_request *req)
{
	struct caam_hash_state *state = ahash_request_ctx(req);

	return state->update(req);
}

static int ahash_finup(struct ahash_request *req)
{
	struct caam_hash_state *state = ahash_request_ctx(req);

	return state->finup(req);
}

static int ahash_final(struct ahash_request *req)
{
	struct caam_hash_state *state = ahash_request_ctx(req);

	return state->final(req);
}

static int ahash_export(struct ahash_request *req, void *out)
{
	struct caam_hash_state *state = ahash_request_ctx(req);
	struct caam_export_state *export = out;
	int len;
	u8 *buf;

	if (state->current_buf) {
		buf = state->buf_1;
		len = state->buflen_1;
	} else {
		buf = state->buf_0;
		len = state->buflen_0;
	}

	memcpy(export->buf, buf, len);
	memcpy(export->caam_ctx, state->caam_ctx, sizeof(export->caam_ctx));
	export->buflen = len;
	export->update = state->update;
	export->final = state->final;
	export->finup = state->finup;

	return 0;
}

static int ahash_import(struct ahash_request *req, const void *in)
{
	struct caam_hash_state *state = ahash_request_ctx(req);
	const struct caam_export_state *export = in;

	memset(state, 0, sizeof(*state));
	memcpy(state->buf_0, export->buf, export->buflen);
	memcpy(state->caam_ctx, export->caam_ctx, sizeof(state->caam_ctx));
	state->buflen_0 = export->buflen;
	state->update = export->update;
	state->final = export->final;
	state->finup = export->finup;

	return 0;
}

struct caam_hash_template {
	char name[CRYPTO_MAX_ALG_NAME];
	char driver_name[CRYPTO_MAX_ALG_NAME];
	char hmac_name[CRYPTO_MAX_ALG_NAME];
	char hmac_driver_name[CRYPTO_MAX_ALG_NAME];
	unsigned int blocksize;
	struct ahash_alg template_ahash;
	u32 alg_type;
};

/* ahash descriptors */
static struct caam_hash_template driver_hash[] = {
	{
		.name = "sha1",
		.driver_name = "sha1-caam-qi2",
		.hmac_name = "hmac(sha1)",
		.hmac_driver_name = "hmac-sha1-caam-qi2",
		.blocksize = SHA1_BLOCK_SIZE,
		.template_ahash = {
			.init = ahash_init,
			.update = ahash_update,
			.final = ahash_final,
			.finup = ahash_finup,
			.digest = ahash_digest,
			.export = ahash_export,
			.import = ahash_import,
			.setkey = ahash_setkey,
			.halg = {
				.digestsize = SHA1_DIGEST_SIZE,
				.statesize = sizeof(struct caam_export_state),
			},
		},
		.alg_type = OP_ALG_ALGSEL_SHA1,
	}, {
		.name = "sha224",
		.driver_name = "sha224-caam-qi2",
		.hmac_name = "hmac(sha224)",
		.hmac_driver_name = "hmac-sha224-caam-qi2",
		.blocksize = SHA224_BLOCK_SIZE,
		.template_ahash = {
			.init = ahash_init,
			.update = ahash_update,
			.final = ahash_final,
			.finup = ahash_finup,
			.digest = ahash_digest,
			.export = ahash_export,
			.import = ahash_import,
			.setkey = ahash_setkey,
			.halg = {
				.digestsize = SHA224_DIGEST_SIZE,
				.statesize = sizeof(struct caam_export_state),
			},
		},
		.alg_type = OP_ALG_ALGSEL_SHA224,
	}, {
		.name = "sha256",
		.driver_name = "sha256-caam-qi2",
		.hmac_name = "hmac(sha256)",
		.hmac_driver_name = "hmac-sha256-caam-qi2",
		.blocksize = SHA256_BLOCK_SIZE,
		.template_ahash = {
			.init = ahash_init,
			.update = ahash_update,
			.final = ahash_final,
			.finup = ahash_finup,
			.digest = ahash_digest,
			.export = ahash_export,
			.import = ahash_import,
			.setkey = ahash_setkey,
			.halg = {
				.digestsize = SHA256_DIGEST_SIZE,
				.statesize = sizeof(struct caam_export_state),
			},
		},
		.alg_type = OP_ALG_ALGSEL_SHA256,
	}, {
		.name = "sha384",
		.driver_name = "sha384-caam-qi2",
		.hmac_name = "hmac(sha384)",
		.hmac_driver_name = "hmac-sha384-caam-qi2",
		.blocksize = SHA384_BLOCK_SIZE,
		.template_ahash = {
			.init = ahash_init,
			.update = ahash_update,
			.final = ahash_final,
			.finup = ahash_finup,
			.digest = ahash_digest,
			.export = ahash_export,
			.import = ahash_import,
			.setkey = ahash_setkey,
			.halg = {
				.digestsize = SHA384_DIGEST_SIZE,
				.statesize = sizeof(struct caam_export_state),
			},
		},
		.alg_type = OP_ALG_ALGSEL_SHA384,
	}, {
		.name = "sha512",
		.driver_name = "sha512-caam-qi2",
		.hmac_name = "hmac(sha512)",
		.hmac_driver_name = "hmac-sha512-caam-qi2",
		.blocksize = SHA512_BLOCK_SIZE,
		.template_ahash = {
			.init = ahash_init,
			.update = ahash_update,
			.final = ahash_final,
			.finup = ahash_finup,
			.digest = ahash_digest,
			.export = ahash_export,
			.import = ahash_import,
			.setkey = ahash_setkey,
			.halg = {
				.digestsize = SHA512_DIGEST_SIZE,
				.statesize = sizeof(struct caam_export_state),
			},
		},
		.alg_type = OP_ALG_ALGSEL_SHA512,
	}, {
		.name = "md5",
		.driver_name = "md5-caam-qi2",
		.hmac_name = "hmac(md5)",
		.hmac_driver_name = "hmac-md5-caam-qi2",
		.blocksize = MD5_BLOCK_WORDS * 4,
		.template_ahash = {
			.init = ahash_init,
			.update = ahash_update,
			.final = ahash_final,
			.finup = ahash_finup,
			.digest = ahash_digest,
			.export = ahash_export,
			.import = ahash_import,
			.setkey = ahash_setkey,
			.halg = {
				.digestsize = MD5_DIGEST_SIZE,
				.statesize = sizeof(struct caam_export_state),
			},
		},
		.alg_type = OP_ALG_ALGSEL_MD5,
	}
};

struct caam_hash_alg {
	struct list_head entry;
	struct device *dev;
	int alg_type;
	struct ahash_alg ahash_alg;
};

static int caam_hash_cra_init(struct crypto_tfm *tfm)
{
	struct crypto_ahash *ahash = __crypto_ahash_cast(tfm);
	struct crypto_alg *base = tfm->__crt_alg;
	struct hash_alg_common *halg =
		 container_of(base, struct hash_alg_common, base);
	struct ahash_alg *alg =
		 container_of(halg, struct ahash_alg, halg);
	struct caam_hash_alg *caam_hash =
		 container_of(alg, struct caam_hash_alg, ahash_alg);
	struct caam_hash_ctx *ctx = crypto_tfm_ctx(tfm);
	/* Sizes for MDHA running digests: MD5, SHA1, 224, 256, 384, 512 */
	static const u8 runninglen[] = { HASH_MSG_LEN + MD5_DIGEST_SIZE,
					 HASH_MSG_LEN + SHA1_DIGEST_SIZE,
					 HASH_MSG_LEN + 32,
					 HASH_MSG_LEN + SHA256_DIGEST_SIZE,
					 HASH_MSG_LEN + 64,
					 HASH_MSG_LEN + SHA512_DIGEST_SIZE };
	dma_addr_t dma_addr;
	int i;

	ctx->dev = caam_hash->dev;

	dma_addr = dma_map_single_attrs(ctx->dev, ctx->flc, sizeof(ctx->flc),
					DMA_BIDIRECTIONAL,
					DMA_ATTR_SKIP_CPU_SYNC);
	if (dma_mapping_error(ctx->dev, dma_addr)) {
		dev_err(ctx->dev, "unable to map shared descriptors\n");
		return -ENOMEM;
	}

	for (i = 0; i < HASH_NUM_OP; i++)
		ctx->flc_dma[i] = dma_addr + i * sizeof(ctx->flc[i]);

	/* copy descriptor header template value */
	ctx->adata.algtype = OP_TYPE_CLASS2_ALG | caam_hash->alg_type;

	ctx->ctx_len = runninglen[(ctx->adata.algtype &
				   OP_ALG_ALGSEL_SUBMASK) >>
				  OP_ALG_ALGSEL_SHIFT];

	crypto_ahash_set_reqsize(__crypto_ahash_cast(tfm),
				 sizeof(struct caam_hash_state));

	return ahash_set_sh_desc(ahash);
}

static void caam_hash_cra_exit(struct crypto_tfm *tfm)
{
	struct caam_hash_ctx *ctx = crypto_tfm_ctx(tfm);

	dma_unmap_single_attrs(ctx->dev, ctx->flc_dma[0], sizeof(ctx->flc),
			       DMA_BIDIRECTIONAL, DMA_ATTR_SKIP_CPU_SYNC);
}

static struct caam_hash_alg *caam_hash_alloc(struct device *dev,
	struct caam_hash_template *template, bool keyed)
{
	struct caam_hash_alg *t_alg;
	struct ahash_alg *halg;
	struct crypto_alg *alg;

	t_alg = kzalloc(sizeof(*t_alg), GFP_KERNEL);
	if (!t_alg)
		return ERR_PTR(-ENOMEM);

	t_alg->ahash_alg = template->template_ahash;
	halg = &t_alg->ahash_alg;
	alg = &halg->halg.base;

	if (keyed) {
		snprintf(alg->cra_name, CRYPTO_MAX_ALG_NAME, "%s",
			 template->hmac_name);
		snprintf(alg->cra_driver_name, CRYPTO_MAX_ALG_NAME, "%s",
			 template->hmac_driver_name);
	} else {
		snprintf(alg->cra_name, CRYPTO_MAX_ALG_NAME, "%s",
			 template->name);
		snprintf(alg->cra_driver_name, CRYPTO_MAX_ALG_NAME, "%s",
			 template->driver_name);
		t_alg->ahash_alg.setkey = NULL;
	}
	alg->cra_module = THIS_MODULE;
	alg->cra_init = caam_hash_cra_init;
	alg->cra_exit = caam_hash_cra_exit;
	alg->cra_ctxsize = sizeof(struct caam_hash_ctx);
	alg->cra_priority = CAAM_CRA_PRIORITY;
	alg->cra_blocksize = template->blocksize;
	alg->cra_alignmask = 0;
	alg->cra_flags = CRYPTO_ALG_ASYNC;

	t_alg->alg_type = template->alg_type;
	t_alg->dev = dev;

	return t_alg;
}

static void dpaa2_caam_fqdan_cb(struct dpaa2_io_notification_ctx *nctx)
{
	struct dpaa2_caam_priv_per_cpu *ppriv;

	ppriv = container_of(nctx, struct dpaa2_caam_priv_per_cpu, nctx);
	napi_schedule_irqoff(&ppriv->napi);
}

static int __cold dpaa2_dpseci_dpio_setup(struct dpaa2_caam_priv *priv)
{
	struct device *dev = priv->dev;
	struct dpaa2_io_notification_ctx *nctx;
	struct dpaa2_caam_priv_per_cpu *ppriv;
	int err, i = 0, cpu;

	for_each_online_cpu(cpu) {
		ppriv = per_cpu_ptr(priv->ppriv, cpu);
		ppriv->priv = priv;
		nctx = &ppriv->nctx;
		nctx->is_cdan = 0;
		nctx->id = ppriv->rsp_fqid;
		nctx->desired_cpu = cpu;
		nctx->cb = dpaa2_caam_fqdan_cb;

		/* Register notification callbacks */
		ppriv->dpio = dpaa2_io_service_select(cpu);
		err = dpaa2_io_service_register(ppriv->dpio, nctx, dev);
		if (unlikely(err)) {
			dev_dbg(dev, "No affine DPIO for cpu %d\n", cpu);
			nctx->cb = NULL;
			/*
			 * If no affine DPIO for this core, there's probably
			 * none available for next cores either. Signal we want
			 * to retry later, in case the DPIO devices weren't
			 * probed yet.
			 */
			err = -EPROBE_DEFER;
			goto err;
		}

		ppriv->store = dpaa2_io_store_create(DPAA2_CAAM_STORE_SIZE,
						     dev);
		if (unlikely(!ppriv->store)) {
			dev_err(dev, "dpaa2_io_store_create() failed\n");
			err = -ENOMEM;
			goto err;
		}

		if (++i == priv->num_pairs)
			break;
	}

	return 0;

err:
	for_each_online_cpu(cpu) {
		ppriv = per_cpu_ptr(priv->ppriv, cpu);
		if (!ppriv->nctx.cb)
			break;
		dpaa2_io_service_deregister(ppriv->dpio, &ppriv->nctx, dev);
	}

	for_each_online_cpu(cpu) {
		ppriv = per_cpu_ptr(priv->ppriv, cpu);
		if (!ppriv->store)
			break;
		dpaa2_io_store_destroy(ppriv->store);
	}

	return err;
}

static void __cold dpaa2_dpseci_dpio_free(struct dpaa2_caam_priv *priv)
{
	struct dpaa2_caam_priv_per_cpu *ppriv;
	int i = 0, cpu;

	for_each_online_cpu(cpu) {
		ppriv = per_cpu_ptr(priv->ppriv, cpu);
		dpaa2_io_service_deregister(ppriv->dpio, &ppriv->nctx,
					    priv->dev);
		dpaa2_io_store_destroy(ppriv->store);

		if (++i == priv->num_pairs)
			return;
	}
}

static int dpaa2_dpseci_bind(struct dpaa2_caam_priv *priv)
{
	struct dpseci_rx_queue_cfg rx_queue_cfg;
	struct device *dev = priv->dev;
	struct fsl_mc_device *ls_dev = to_fsl_mc_device(dev);
	struct dpaa2_caam_priv_per_cpu *ppriv;
	int err = 0, i = 0, cpu;

	/* Configure Rx queues */
	for_each_online_cpu(cpu) {
		ppriv = per_cpu_ptr(priv->ppriv, cpu);

		rx_queue_cfg.options = DPSECI_QUEUE_OPT_DEST |
				       DPSECI_QUEUE_OPT_USER_CTX;
		rx_queue_cfg.order_preservation_en = 0;
		rx_queue_cfg.dest_cfg.dest_type = DPSECI_DEST_DPIO;
		rx_queue_cfg.dest_cfg.dest_id = ppriv->nctx.dpio_id;
		/*
		 * Rx priority (WQ) doesn't really matter, since we use
		 * pull mode, i.e. volatile dequeues from specific FQs
		 */
		rx_queue_cfg.dest_cfg.priority = 0;
		rx_queue_cfg.user_ctx = ppriv->nctx.qman64;

		err = dpseci_set_rx_queue(priv->mc_io, 0, ls_dev->mc_handle, i,
					  &rx_queue_cfg);
		if (err) {
			dev_err(dev, "dpseci_set_rx_queue() failed with err %d\n",
				err);
			return err;
		}

		if (++i == priv->num_pairs)
			break;
	}

	return err;
}

static void dpaa2_dpseci_congestion_free(struct dpaa2_caam_priv *priv)
{
	struct device *dev = priv->dev;

	if (!priv->cscn_mem)
		return;

	dma_unmap_single(dev, priv->cscn_dma, DPAA2_CSCN_SIZE, DMA_FROM_DEVICE);
	kfree(priv->cscn_mem);
}

static void dpaa2_dpseci_free(struct dpaa2_caam_priv *priv)
{
	struct device *dev = priv->dev;
	struct fsl_mc_device *ls_dev = to_fsl_mc_device(dev);

	dpaa2_dpseci_congestion_free(priv);
	dpseci_close(priv->mc_io, 0, ls_dev->mc_handle);
}

static void dpaa2_caam_process_fd(struct dpaa2_caam_priv *priv,
				  const struct dpaa2_fd *fd)
{
	struct caam_request *req;
	u32 fd_err;

	if (dpaa2_fd_get_format(fd) != dpaa2_fd_list) {
		dev_err(priv->dev, "Only Frame List FD format is supported!\n");
		return;
	}

	fd_err = dpaa2_fd_get_ctrl(fd) & FD_CTRL_ERR_MASK;
	if (unlikely(fd_err))
		dev_err(priv->dev, "FD error: %08x\n", fd_err);

	/*
	 * FD[ADDR] is guaranteed to be valid, irrespective of errors reported
	 * in FD[ERR] or FD[FRC].
	 */
	req = dpaa2_caam_iova_to_virt(priv, dpaa2_fd_get_addr(fd));
	dma_unmap_single(priv->dev, req->fd_flt_dma, sizeof(req->fd_flt),
			 DMA_BIDIRECTIONAL);
	req->cbk(req->ctx, dpaa2_fd_get_frc(fd));
}

static int dpaa2_caam_pull_fq(struct dpaa2_caam_priv_per_cpu *ppriv)
{
	int err;

	/* Retry while portal is busy */
	do {
		err = dpaa2_io_service_pull_fq(ppriv->dpio, ppriv->rsp_fqid,
					       ppriv->store);
	} while (err == -EBUSY);

	if (unlikely(err))
		dev_err(ppriv->priv->dev, "dpaa2_io_service_pull err %d", err);

	return err;
}

static int dpaa2_caam_store_consume(struct dpaa2_caam_priv_per_cpu *ppriv)
{
	struct dpaa2_dq *dq;
	int cleaned = 0, is_last;

	do {
		dq = dpaa2_io_store_next(ppriv->store, &is_last);
		if (unlikely(!dq)) {
			if (unlikely(!is_last)) {
				dev_dbg(ppriv->priv->dev,
					"FQ %d returned no valid frames\n",
					ppriv->rsp_fqid);
				/*
				 * MUST retry until we get some sort of
				 * valid response token (be it "empty dequeue"
				 * or a valid frame).
				 */
				continue;
			}
			break;
		}

		/* Process FD */
		dpaa2_caam_process_fd(ppriv->priv, dpaa2_dq_fd(dq));
		cleaned++;
	} while (!is_last);

	return cleaned;
}

static int dpaa2_dpseci_poll(struct napi_struct *napi, int budget)
{
	struct dpaa2_caam_priv_per_cpu *ppriv;
	struct dpaa2_caam_priv *priv;
	int err, cleaned = 0, store_cleaned;

	ppriv = container_of(napi, struct dpaa2_caam_priv_per_cpu, napi);
	priv = ppriv->priv;

	if (unlikely(dpaa2_caam_pull_fq(ppriv)))
		return 0;

	do {
		store_cleaned = dpaa2_caam_store_consume(ppriv);
		cleaned += store_cleaned;

		if (store_cleaned == 0 ||
		    cleaned > budget - DPAA2_CAAM_STORE_SIZE)
			break;

		/* Try to dequeue some more */
		err = dpaa2_caam_pull_fq(ppriv);
		if (unlikely(err))
			break;
	} while (1);

	if (cleaned < budget) {
		napi_complete_done(napi, cleaned);
		err = dpaa2_io_service_rearm(ppriv->dpio, &ppriv->nctx);
		if (unlikely(err))
			dev_err(priv->dev, "Notification rearm failed: %d\n",
				err);
	}

	return cleaned;
}

static int dpaa2_dpseci_congestion_setup(struct dpaa2_caam_priv *priv,
					 u16 token)
{
	struct dpseci_congestion_notification_cfg cong_notif_cfg = { 0 };
	struct device *dev = priv->dev;
	int err;

	/*
	 * Congestion group feature supported starting with DPSECI API v5.1
	 * and only when object has been created with this capability.
	 */
	if ((DPSECI_VER(priv->major_ver, priv->minor_ver) < DPSECI_VER(5, 1)) ||
	    !(priv->dpseci_attr.options & DPSECI_OPT_HAS_CG))
		return 0;

	priv->cscn_mem = kzalloc(DPAA2_CSCN_SIZE + DPAA2_CSCN_ALIGN,
				 GFP_KERNEL | GFP_DMA);
	if (!priv->cscn_mem)
		return -ENOMEM;

	priv->cscn_mem_aligned = PTR_ALIGN(priv->cscn_mem, DPAA2_CSCN_ALIGN);
	priv->cscn_dma = dma_map_single(dev, priv->cscn_mem_aligned,
					DPAA2_CSCN_SIZE, DMA_FROM_DEVICE);
	if (dma_mapping_error(dev, priv->cscn_dma)) {
		dev_err(dev, "Error mapping CSCN memory area\n");
		err = -ENOMEM;
		goto err_dma_map;
	}

	cong_notif_cfg.units = DPSECI_CONGESTION_UNIT_BYTES;
	cong_notif_cfg.threshold_entry = DPAA2_SEC_CONG_ENTRY_THRESH;
	cong_notif_cfg.threshold_exit = DPAA2_SEC_CONG_EXIT_THRESH;
	cong_notif_cfg.message_ctx = (uintptr_t)priv;
	cong_notif_cfg.message_iova = priv->cscn_dma;
	cong_notif_cfg.notification_mode = DPSECI_CGN_MODE_WRITE_MEM_ON_ENTER |
					DPSECI_CGN_MODE_WRITE_MEM_ON_EXIT |
					DPSECI_CGN_MODE_COHERENT_WRITE;

	err = dpseci_set_congestion_notification(priv->mc_io, 0, token,
						 &cong_notif_cfg);
	if (err) {
		dev_err(dev, "dpseci_set_congestion_notification failed\n");
		goto err_set_cong;
	}

	return 0;

err_set_cong:
	dma_unmap_single(dev, priv->cscn_dma, DPAA2_CSCN_SIZE, DMA_FROM_DEVICE);
err_dma_map:
	kfree(priv->cscn_mem);

	return err;
}

static int __cold dpaa2_dpseci_setup(struct fsl_mc_device *ls_dev)
{
	struct device *dev = &ls_dev->dev;
	struct dpaa2_caam_priv *priv;
	struct dpaa2_caam_priv_per_cpu *ppriv;
	int err, cpu;
	u8 i;

	priv = dev_get_drvdata(dev);

	priv->dev = dev;
	priv->dpsec_id = ls_dev->obj_desc.id;

	/* Get a handle for the DPSECI this interface is associate with */
	err = dpseci_open(priv->mc_io, 0, priv->dpsec_id, &ls_dev->mc_handle);
	if (err) {
		dev_err(dev, "dpseci_open() failed: %d\n", err);
		goto err_open;
	}

	err = dpseci_get_api_version(priv->mc_io, 0, &priv->major_ver,
				     &priv->minor_ver);
	if (err) {
		dev_err(dev, "dpseci_get_api_version() failed\n");
		goto err_get_vers;
	}

	dev_info(dev, "dpseci v%d.%d\n", priv->major_ver, priv->minor_ver);

	err = dpseci_get_attributes(priv->mc_io, 0, ls_dev->mc_handle,
				    &priv->dpseci_attr);
	if (err) {
		dev_err(dev, "dpseci_get_attributes() failed\n");
		goto err_get_vers;
	}

	err = dpseci_get_sec_attr(priv->mc_io, 0, ls_dev->mc_handle,
				  &priv->sec_attr);
	if (err) {
		dev_err(dev, "dpseci_get_sec_attr() failed\n");
		goto err_get_vers;
	}

	err = dpaa2_dpseci_congestion_setup(priv, ls_dev->mc_handle);
	if (err) {
		dev_err(dev, "setup_congestion() failed\n");
		goto err_get_vers;
	}

	priv->num_pairs = min(priv->dpseci_attr.num_rx_queues,
			      priv->dpseci_attr.num_tx_queues);
	if (priv->num_pairs > num_online_cpus()) {
		dev_warn(dev, "%d queues won't be used\n",
			 priv->num_pairs - num_online_cpus());
		priv->num_pairs = num_online_cpus();
	}

	for (i = 0; i < priv->dpseci_attr.num_rx_queues; i++) {
		err = dpseci_get_rx_queue(priv->mc_io, 0, ls_dev->mc_handle, i,
					  &priv->rx_queue_attr[i]);
		if (err) {
			dev_err(dev, "dpseci_get_rx_queue() failed\n");
			goto err_get_rx_queue;
		}
	}

	for (i = 0; i < priv->dpseci_attr.num_tx_queues; i++) {
		err = dpseci_get_tx_queue(priv->mc_io, 0, ls_dev->mc_handle, i,
					  &priv->tx_queue_attr[i]);
		if (err) {
			dev_err(dev, "dpseci_get_tx_queue() failed\n");
			goto err_get_rx_queue;
		}
	}

	i = 0;
	for_each_online_cpu(cpu) {
		u8 j;

		j = i % priv->num_pairs;

		ppriv = per_cpu_ptr(priv->ppriv, cpu);
		ppriv->req_fqid = priv->tx_queue_attr[j].fqid;

		/*
		 * Allow all cores to enqueue, while only some of them
		 * will take part in dequeuing.
		 */
		if (++i > priv->num_pairs)
			continue;

		ppriv->rsp_fqid = priv->rx_queue_attr[j].fqid;
		ppriv->prio = j;

		dev_dbg(dev, "pair %d: rx queue %d, tx queue %d\n", j,
			priv->rx_queue_attr[j].fqid,
			priv->tx_queue_attr[j].fqid);

		ppriv->net_dev.dev = *dev;
		INIT_LIST_HEAD(&ppriv->net_dev.napi_list);
		netif_napi_add(&ppriv->net_dev, &ppriv->napi, dpaa2_dpseci_poll,
			       DPAA2_CAAM_NAPI_WEIGHT);
	}

	return 0;

err_get_rx_queue:
	dpaa2_dpseci_congestion_free(priv);
err_get_vers:
	dpseci_close(priv->mc_io, 0, ls_dev->mc_handle);
err_open:
	return err;
}

static int dpaa2_dpseci_enable(struct dpaa2_caam_priv *priv)
{
	struct device *dev = priv->dev;
	struct fsl_mc_device *ls_dev = to_fsl_mc_device(dev);
	struct dpaa2_caam_priv_per_cpu *ppriv;
	int i;

	for (i = 0; i < priv->num_pairs; i++) {
		ppriv = per_cpu_ptr(priv->ppriv, i);
		napi_enable(&ppriv->napi);
	}

	return dpseci_enable(priv->mc_io, 0, ls_dev->mc_handle);
}

static int __cold dpaa2_dpseci_disable(struct dpaa2_caam_priv *priv)
{
	struct device *dev = priv->dev;
	struct dpaa2_caam_priv_per_cpu *ppriv;
	struct fsl_mc_device *ls_dev = to_fsl_mc_device(dev);
	int i, err = 0, enabled;

	err = dpseci_disable(priv->mc_io, 0, ls_dev->mc_handle);
	if (err) {
		dev_err(dev, "dpseci_disable() failed\n");
		return err;
	}

	err = dpseci_is_enabled(priv->mc_io, 0, ls_dev->mc_handle, &enabled);
	if (err) {
		dev_err(dev, "dpseci_is_enabled() failed\n");
		return err;
	}

	dev_dbg(dev, "disable: %s\n", enabled ? "false" : "true");

	for (i = 0; i < priv->num_pairs; i++) {
		ppriv = per_cpu_ptr(priv->ppriv, i);
		napi_disable(&ppriv->napi);
		netif_napi_del(&ppriv->napi);
	}

	return 0;
}

static struct list_head hash_list;

static int dpaa2_caam_probe(struct fsl_mc_device *dpseci_dev)
{
	struct device *dev;
	struct dpaa2_caam_priv *priv;
	int i, err = 0;
	bool registered = false;

	/*
	 * There is no way to get CAAM endianness - there is no direct register
	 * space access and MC f/w does not provide this attribute.
	 * All DPAA2-based SoCs have little endian CAAM, thus hard-code this
	 * property.
	 */
	caam_little_end = true;

	caam_imx = false;

	dev = &dpseci_dev->dev;

	priv = devm_kzalloc(dev, sizeof(*priv), GFP_KERNEL);
	if (!priv)
		return -ENOMEM;

	dev_set_drvdata(dev, priv);

	priv->domain = iommu_get_domain_for_dev(dev);

	qi_cache = kmem_cache_create("dpaa2_caamqicache", CAAM_QI_MEMCACHE_SIZE,
				     0, SLAB_CACHE_DMA, NULL);
	if (!qi_cache) {
		dev_err(dev, "Can't allocate SEC cache\n");
		return -ENOMEM;
	}

	err = dma_set_mask_and_coherent(dev, DMA_BIT_MASK(49));
	if (err) {
		dev_err(dev, "dma_set_mask_and_coherent() failed\n");
		goto err_dma_mask;
	}

	/* Obtain a MC portal */
	err = fsl_mc_portal_allocate(dpseci_dev, 0, &priv->mc_io);
	if (err) {
		if (err == -ENXIO)
			err = -EPROBE_DEFER;
		else
			dev_err(dev, "MC portal allocation failed\n");

		goto err_dma_mask;
	}

	priv->ppriv = alloc_percpu(*priv->ppriv);
	if (!priv->ppriv) {
		dev_err(dev, "alloc_percpu() failed\n");
		err = -ENOMEM;
		goto err_alloc_ppriv;
	}

	/* DPSECI initialization */
	err = dpaa2_dpseci_setup(dpseci_dev);
	if (err) {
		dev_err(dev, "dpaa2_dpseci_setup() failed\n");
		goto err_dpseci_setup;
	}

	/* DPIO */
	err = dpaa2_dpseci_dpio_setup(priv);
	if (err) {
		if (err != -EPROBE_DEFER)
			dev_err(dev, "dpaa2_dpseci_dpio_setup() failed\n");
		goto err_dpio_setup;
	}

	/* DPSECI binding to DPIO */
	err = dpaa2_dpseci_bind(priv);
	if (err) {
		dev_err(dev, "dpaa2_dpseci_bind() failed\n");
		goto err_bind;
	}

	/* DPSECI enable */
	err = dpaa2_dpseci_enable(priv);
	if (err) {
		dev_err(dev, "dpaa2_dpseci_enable() failed\n");
		goto err_bind;
	}

	/* register crypto algorithms the device supports */
	for (i = 0; i < ARRAY_SIZE(driver_algs); i++) {
		struct caam_skcipher_alg *t_alg = driver_algs + i;
		u32 alg_sel = t_alg->caam.class1_alg_type & OP_ALG_ALGSEL_MASK;

		/* Skip DES algorithms if not supported by device */
		if (!priv->sec_attr.des_acc_num &&
		    (alg_sel == OP_ALG_ALGSEL_3DES ||
		     alg_sel == OP_ALG_ALGSEL_DES))
			continue;

		/* Skip AES algorithms if not supported by device */
		if (!priv->sec_attr.aes_acc_num &&
		    alg_sel == OP_ALG_ALGSEL_AES)
			continue;

		/* Skip CHACHA20 algorithms if not supported by device */
		if (alg_sel == OP_ALG_ALGSEL_CHACHA20 &&
		    !priv->sec_attr.ccha_acc_num)
			continue;

		t_alg->caam.dev = dev;
		caam_skcipher_alg_init(t_alg);

		err = crypto_register_skcipher(&t_alg->skcipher);
		if (err) {
			dev_warn(dev, "%s alg registration failed: %d\n",
				 t_alg->skcipher.base.cra_driver_name, err);
			continue;
		}

		t_alg->registered = true;
		registered = true;
	}

	for (i = 0; i < ARRAY_SIZE(driver_aeads); i++) {
		struct caam_aead_alg *t_alg = driver_aeads + i;
		u32 c1_alg_sel = t_alg->caam.class1_alg_type &
				 OP_ALG_ALGSEL_MASK;
		u32 c2_alg_sel = t_alg->caam.class2_alg_type &
				 OP_ALG_ALGSEL_MASK;

		/* Skip DES algorithms if not supported by device */
		if (!priv->sec_attr.des_acc_num &&
		    (c1_alg_sel == OP_ALG_ALGSEL_3DES ||
		     c1_alg_sel == OP_ALG_ALGSEL_DES))
			continue;

		/* Skip AES algorithms if not supported by device */
		if (!priv->sec_attr.aes_acc_num &&
		    c1_alg_sel == OP_ALG_ALGSEL_AES)
			continue;

		/* Skip CHACHA20 algorithms if not supported by device */
		if (c1_alg_sel == OP_ALG_ALGSEL_CHACHA20 &&
		    !priv->sec_attr.ccha_acc_num)
			continue;

		/* Skip POLY1305 algorithms if not supported by device */
		if (c2_alg_sel == OP_ALG_ALGSEL_POLY1305 &&
		    !priv->sec_attr.ptha_acc_num)
			continue;

		/*
		 * Skip algorithms requiring message digests
		 * if MD not supported by device.
		 */
		if ((c2_alg_sel & ~OP_ALG_ALGSEL_SUBMASK) == 0x40 &&
		    !priv->sec_attr.md_acc_num)
			continue;

		t_alg->caam.dev = dev;
		caam_aead_alg_init(t_alg);

		err = crypto_register_aead(&t_alg->aead);
		if (err) {
			dev_warn(dev, "%s alg registration failed: %d\n",
				 t_alg->aead.base.cra_driver_name, err);
			continue;
		}

		t_alg->registered = true;
		registered = true;
	}
	if (registered)
		dev_info(dev, "algorithms registered in /proc/crypto\n");

	/* register hash algorithms the device supports */
	INIT_LIST_HEAD(&hash_list);

	/*
	 * Skip registration of any hashing algorithms if MD block
	 * is not present.
	 */
	if (!priv->sec_attr.md_acc_num)
		return 0;

	for (i = 0; i < ARRAY_SIZE(driver_hash); i++) {
		struct caam_hash_alg *t_alg;
		struct caam_hash_template *alg = driver_hash + i;

		/* register hmac version */
		t_alg = caam_hash_alloc(dev, alg, true);
		if (IS_ERR(t_alg)) {
			err = PTR_ERR(t_alg);
			dev_warn(dev, "%s hash alg allocation failed: %d\n",
				 alg->driver_name, err);
			continue;
		}

		err = crypto_register_ahash(&t_alg->ahash_alg);
		if (err) {
			dev_warn(dev, "%s alg registration failed: %d\n",
				 t_alg->ahash_alg.halg.base.cra_driver_name,
				 err);
			kfree(t_alg);
		} else {
			list_add_tail(&t_alg->entry, &hash_list);
		}

		/* register unkeyed version */
		t_alg = caam_hash_alloc(dev, alg, false);
		if (IS_ERR(t_alg)) {
			err = PTR_ERR(t_alg);
			dev_warn(dev, "%s alg allocation failed: %d\n",
				 alg->driver_name, err);
			continue;
		}

		err = crypto_register_ahash(&t_alg->ahash_alg);
		if (err) {
			dev_warn(dev, "%s alg registration failed: %d\n",
				 t_alg->ahash_alg.halg.base.cra_driver_name,
				 err);
			kfree(t_alg);
		} else {
			list_add_tail(&t_alg->entry, &hash_list);
		}
	}
	if (!list_empty(&hash_list))
		dev_info(dev, "hash algorithms registered in /proc/crypto\n");

	return err;

err_bind:
	dpaa2_dpseci_dpio_free(priv);
err_dpio_setup:
	dpaa2_dpseci_free(priv);
err_dpseci_setup:
	free_percpu(priv->ppriv);
err_alloc_ppriv:
	fsl_mc_portal_free(priv->mc_io);
err_dma_mask:
	kmem_cache_destroy(qi_cache);

	return err;
}

static int __cold dpaa2_caam_remove(struct fsl_mc_device *ls_dev)
{
	struct device *dev;
	struct dpaa2_caam_priv *priv;
	int i;

	dev = &ls_dev->dev;
	priv = dev_get_drvdata(dev);

	for (i = 0; i < ARRAY_SIZE(driver_aeads); i++) {
		struct caam_aead_alg *t_alg = driver_aeads + i;

		if (t_alg->registered)
			crypto_unregister_aead(&t_alg->aead);
	}

	for (i = 0; i < ARRAY_SIZE(driver_algs); i++) {
		struct caam_skcipher_alg *t_alg = driver_algs + i;

		if (t_alg->registered)
			crypto_unregister_skcipher(&t_alg->skcipher);
	}

	if (hash_list.next) {
		struct caam_hash_alg *t_hash_alg, *p;

		list_for_each_entry_safe(t_hash_alg, p, &hash_list, entry) {
			crypto_unregister_ahash(&t_hash_alg->ahash_alg);
			list_del(&t_hash_alg->entry);
			kfree(t_hash_alg);
		}
	}

	dpaa2_dpseci_disable(priv);
	dpaa2_dpseci_dpio_free(priv);
	dpaa2_dpseci_free(priv);
	free_percpu(priv->ppriv);
	fsl_mc_portal_free(priv->mc_io);
	kmem_cache_destroy(qi_cache);

	return 0;
}

int dpaa2_caam_enqueue(struct device *dev, struct caam_request *req)
{
	struct dpaa2_fd fd;
	struct dpaa2_caam_priv *priv = dev_get_drvdata(dev);
	struct dpaa2_caam_priv_per_cpu *ppriv;
	int err = 0, i;

	if (IS_ERR(req))
		return PTR_ERR(req);

	if (priv->cscn_mem) {
		dma_sync_single_for_cpu(priv->dev, priv->cscn_dma,
					DPAA2_CSCN_SIZE,
					DMA_FROM_DEVICE);
		if (unlikely(dpaa2_cscn_state_congested(priv->cscn_mem_aligned))) {
			dev_dbg_ratelimited(dev, "Dropping request\n");
			return -EBUSY;
		}
	}

	dpaa2_fl_set_flc(&req->fd_flt[1], req->flc_dma);

	req->fd_flt_dma = dma_map_single(dev, req->fd_flt, sizeof(req->fd_flt),
					 DMA_BIDIRECTIONAL);
	if (dma_mapping_error(dev, req->fd_flt_dma)) {
		dev_err(dev, "DMA mapping error for QI enqueue request\n");
		goto err_out;
	}

	memset(&fd, 0, sizeof(fd));
	dpaa2_fd_set_format(&fd, dpaa2_fd_list);
	dpaa2_fd_set_addr(&fd, req->fd_flt_dma);
	dpaa2_fd_set_len(&fd, dpaa2_fl_get_len(&req->fd_flt[1]));
	dpaa2_fd_set_flc(&fd, req->flc_dma);

	ppriv = this_cpu_ptr(priv->ppriv);
	for (i = 0; i < (priv->dpseci_attr.num_tx_queues << 1); i++) {
		err = dpaa2_io_service_enqueue_fq(ppriv->dpio, ppriv->req_fqid,
						  &fd);
		if (err != -EBUSY)
			break;

		cpu_relax();
	}

	if (unlikely(err)) {
		dev_err_ratelimited(dev, "Error enqueuing frame: %d\n", err);
		goto err_out;
	}

	return -EINPROGRESS;

err_out:
	dma_unmap_single(dev, req->fd_flt_dma, sizeof(req->fd_flt),
			 DMA_BIDIRECTIONAL);
	return -EIO;
}
EXPORT_SYMBOL(dpaa2_caam_enqueue);

static const struct fsl_mc_device_id dpaa2_caam_match_id_table[] = {
	{
		.vendor = FSL_MC_VENDOR_FREESCALE,
		.obj_type = "dpseci",
	},
	{ .vendor = 0x0 }
};

static struct fsl_mc_driver dpaa2_caam_driver = {
	.driver = {
		.name		= KBUILD_MODNAME,
		.owner		= THIS_MODULE,
	},
	.probe		= dpaa2_caam_probe,
	.remove		= dpaa2_caam_remove,
	.match_id_table = dpaa2_caam_match_id_table
};

MODULE_LICENSE("Dual BSD/GPL");
MODULE_AUTHOR("Freescale Semiconductor, Inc");
MODULE_DESCRIPTION("Freescale DPAA2 CAAM Driver");

module_fsl_mc_driver(dpaa2_caam_driver);<|MERGE_RESOLUTION|>--- conflicted
+++ resolved
@@ -2759,10 +2759,7 @@
 					   OP_ALG_AAI_AEAD,
 			.class2_alg_type = OP_ALG_ALGSEL_POLY1305 |
 					   OP_ALG_AAI_AEAD,
-<<<<<<< HEAD
-=======
 			.nodkp = true,
->>>>>>> 0ecfebd2
 		},
 	},
 	{
@@ -2785,10 +2782,7 @@
 					   OP_ALG_AAI_AEAD,
 			.class2_alg_type = OP_ALG_ALGSEL_POLY1305 |
 					   OP_ALG_AAI_AEAD,
-<<<<<<< HEAD
-=======
 			.nodkp = true,
->>>>>>> 0ecfebd2
 		},
 	},
 	{
