/**
 * Copyright (c) 2014 Redpine Signals Inc.
 *
 * Permission to use, copy, modify, and/or distribute this software for any
 * purpose with or without fee is hereby granted, provided that the above
 * copyright notice and this permission notice appear in all copies.
 *
 * THE SOFTWARE IS PROVIDED "AS IS" AND THE AUTHOR DISCLAIMS ALL WARRANTIES
 * WITH REGARD TO THIS SOFTWARE INCLUDING ALL IMPLIED WARRANTIES OF
 * MERCHANTABILITY AND FITNESS. IN NO EVENT SHALL THE AUTHOR BE LIABLE FOR
 * ANY SPECIAL, DIRECT, INDIRECT, OR CONSEQUENTIAL DAMAGES OR ANY DAMAGES
 * WHATSOEVER RESULTING FROM LOSS OF USE, DATA OR PROFITS, WHETHER IN AN
 * ACTION OF CONTRACT, NEGLIGENCE OR OTHER TORTIOUS ACTION, ARISING OUT OF
 * OR IN CONNECTION WITH THE USE OR PERFORMANCE OF THIS SOFTWARE.
 */

#include <linux/etherdevice.h>
#include "rsi_debugfs.h"
#include "rsi_mgmt.h"
#include "rsi_sdio.h"
#include "rsi_common.h"
#include "rsi_ps.h"

static const struct ieee80211_channel rsi_2ghz_channels[] = {
	{ .band = NL80211_BAND_2GHZ, .center_freq = 2412,
	  .hw_value = 1 }, /* Channel 1 */
	{ .band = NL80211_BAND_2GHZ, .center_freq = 2417,
	  .hw_value = 2 }, /* Channel 2 */
	{ .band = NL80211_BAND_2GHZ, .center_freq = 2422,
	  .hw_value = 3 }, /* Channel 3 */
	{ .band = NL80211_BAND_2GHZ, .center_freq = 2427,
	  .hw_value = 4 }, /* Channel 4 */
	{ .band = NL80211_BAND_2GHZ, .center_freq = 2432,
	  .hw_value = 5 }, /* Channel 5 */
	{ .band = NL80211_BAND_2GHZ, .center_freq = 2437,
	  .hw_value = 6 }, /* Channel 6 */
	{ .band = NL80211_BAND_2GHZ, .center_freq = 2442,
	  .hw_value = 7 }, /* Channel 7 */
	{ .band = NL80211_BAND_2GHZ, .center_freq = 2447,
	  .hw_value = 8 }, /* Channel 8 */
	{ .band = NL80211_BAND_2GHZ, .center_freq = 2452,
	  .hw_value = 9 }, /* Channel 9 */
	{ .band = NL80211_BAND_2GHZ, .center_freq = 2457,
	  .hw_value = 10 }, /* Channel 10 */
	{ .band = NL80211_BAND_2GHZ, .center_freq = 2462,
	  .hw_value = 11 }, /* Channel 11 */
	{ .band = NL80211_BAND_2GHZ, .center_freq = 2467,
	  .hw_value = 12 }, /* Channel 12 */
	{ .band = NL80211_BAND_2GHZ, .center_freq = 2472,
	  .hw_value = 13 }, /* Channel 13 */
	{ .band = NL80211_BAND_2GHZ, .center_freq = 2484,
	  .hw_value = 14 }, /* Channel 14 */
};

static const struct ieee80211_channel rsi_5ghz_channels[] = {
	{ .band = NL80211_BAND_5GHZ, .center_freq = 5180,
	  .hw_value = 36,  }, /* Channel 36 */
	{ .band = NL80211_BAND_5GHZ, .center_freq = 5200,
	  .hw_value = 40, }, /* Channel 40 */
	{ .band = NL80211_BAND_5GHZ, .center_freq = 5220,
	  .hw_value = 44, }, /* Channel 44 */
	{ .band = NL80211_BAND_5GHZ, .center_freq = 5240,
	  .hw_value = 48, }, /* Channel 48 */
	{ .band = NL80211_BAND_5GHZ, .center_freq = 5260,
	  .hw_value = 52, }, /* Channel 52 */
	{ .band = NL80211_BAND_5GHZ, .center_freq = 5280,
	  .hw_value = 56, }, /* Channel 56 */
	{ .band = NL80211_BAND_5GHZ, .center_freq = 5300,
	  .hw_value = 60, }, /* Channel 60 */
	{ .band = NL80211_BAND_5GHZ, .center_freq = 5320,
	  .hw_value = 64, }, /* Channel 64 */
	{ .band = NL80211_BAND_5GHZ, .center_freq = 5500,
	  .hw_value = 100, }, /* Channel 100 */
	{ .band = NL80211_BAND_5GHZ, .center_freq = 5520,
	  .hw_value = 104, }, /* Channel 104 */
	{ .band = NL80211_BAND_5GHZ, .center_freq = 5540,
	  .hw_value = 108, }, /* Channel 108 */
	{ .band = NL80211_BAND_5GHZ, .center_freq = 5560,
	  .hw_value = 112, }, /* Channel 112 */
	{ .band = NL80211_BAND_5GHZ, .center_freq = 5580,
	  .hw_value = 116, }, /* Channel 116 */
	{ .band = NL80211_BAND_5GHZ, .center_freq = 5600,
	  .hw_value = 120, }, /* Channel 120 */
	{ .band = NL80211_BAND_5GHZ, .center_freq = 5620,
	  .hw_value = 124, }, /* Channel 124 */
	{ .band = NL80211_BAND_5GHZ, .center_freq = 5640,
	  .hw_value = 128, }, /* Channel 128 */
	{ .band = NL80211_BAND_5GHZ, .center_freq = 5660,
	  .hw_value = 132, }, /* Channel 132 */
	{ .band = NL80211_BAND_5GHZ, .center_freq = 5680,
	  .hw_value = 136, }, /* Channel 136 */
	{ .band = NL80211_BAND_5GHZ, .center_freq = 5700,
	  .hw_value = 140, }, /* Channel 140 */
	{ .band = NL80211_BAND_5GHZ, .center_freq = 5745,
	  .hw_value = 149, }, /* Channel 149 */
	{ .band = NL80211_BAND_5GHZ, .center_freq = 5765,
	  .hw_value = 153, }, /* Channel 153 */
	{ .band = NL80211_BAND_5GHZ, .center_freq = 5785,
	  .hw_value = 157, }, /* Channel 157 */
	{ .band = NL80211_BAND_5GHZ, .center_freq = 5805,
	  .hw_value = 161, }, /* Channel 161 */
	{ .band = NL80211_BAND_5GHZ, .center_freq = 5825,
	  .hw_value = 165, }, /* Channel 165 */
};

struct ieee80211_rate rsi_rates[12] = {
	{ .bitrate = STD_RATE_01  * 5, .hw_value = RSI_RATE_1 },
	{ .bitrate = STD_RATE_02  * 5, .hw_value = RSI_RATE_2 },
	{ .bitrate = STD_RATE_5_5 * 5, .hw_value = RSI_RATE_5_5 },
	{ .bitrate = STD_RATE_11  * 5, .hw_value = RSI_RATE_11 },
	{ .bitrate = STD_RATE_06  * 5, .hw_value = RSI_RATE_6 },
	{ .bitrate = STD_RATE_09  * 5, .hw_value = RSI_RATE_9 },
	{ .bitrate = STD_RATE_12  * 5, .hw_value = RSI_RATE_12 },
	{ .bitrate = STD_RATE_18  * 5, .hw_value = RSI_RATE_18 },
	{ .bitrate = STD_RATE_24  * 5, .hw_value = RSI_RATE_24 },
	{ .bitrate = STD_RATE_36  * 5, .hw_value = RSI_RATE_36 },
	{ .bitrate = STD_RATE_48  * 5, .hw_value = RSI_RATE_48 },
	{ .bitrate = STD_RATE_54  * 5, .hw_value = RSI_RATE_54 },
};

const u16 rsi_mcsrates[8] = {
	RSI_RATE_MCS0, RSI_RATE_MCS1, RSI_RATE_MCS2, RSI_RATE_MCS3,
	RSI_RATE_MCS4, RSI_RATE_MCS5, RSI_RATE_MCS6, RSI_RATE_MCS7
};

static const u32 rsi_max_ap_stas[16] = {
	32,	/* 1 - Wi-Fi alone */
	0,	/* 2 */
	0,	/* 3 */
	0,	/* 4 - BT EDR alone */
	4,	/* 5 - STA + BT EDR */
	32,	/* 6 - AP + BT EDR */
	0,	/* 7 */
	0,	/* 8 - BT LE alone */
	4,	/* 9 - STA + BE LE */
	0,	/* 10 */
	0,	/* 11 */
	0,	/* 12 */
	1,	/* 13 - STA + BT Dual */
	4,	/* 14 - AP + BT Dual */
};

static const struct ieee80211_iface_limit rsi_iface_limits[] = {
	{
		.max = 1,
		.types = BIT(NL80211_IFTYPE_STATION),
	},
	{
		.max = 1,
		.types = BIT(NL80211_IFTYPE_AP) |
			BIT(NL80211_IFTYPE_P2P_CLIENT) |
			BIT(NL80211_IFTYPE_P2P_GO),
	},
	{
		.max = 1,
		.types = BIT(NL80211_IFTYPE_P2P_DEVICE),
	},
};

static const struct ieee80211_iface_combination rsi_iface_combinations[] = {
	{
		.num_different_channels = 1,
		.max_interfaces = 3,
		.limits = rsi_iface_limits,
		.n_limits = ARRAY_SIZE(rsi_iface_limits),
	},
};

/**
 * rsi_is_cipher_wep() -  This function determines if the cipher is WEP or not.
 * @common: Pointer to the driver private structure.
 *
 * Return: If cipher type is WEP, a value of 1 is returned, else 0.
 */

bool rsi_is_cipher_wep(struct rsi_common *common)
{
	if (((common->secinfo.gtk_cipher == WLAN_CIPHER_SUITE_WEP104) ||
	     (common->secinfo.gtk_cipher == WLAN_CIPHER_SUITE_WEP40)) &&
	    (!common->secinfo.ptk_cipher))
		return true;
	else
		return false;
}

/**
 * rsi_register_rates_channels() - This function registers channels and rates.
 * @adapter: Pointer to the adapter structure.
 * @band: Operating band to be set.
 *
 * Return: None.
 */
static void rsi_register_rates_channels(struct rsi_hw *adapter, int band)
{
	struct ieee80211_supported_band *sbands = &adapter->sbands[band];
	void *channels = NULL;

	if (band == NL80211_BAND_2GHZ) {
		channels = kmalloc(sizeof(rsi_2ghz_channels), GFP_KERNEL);
		memcpy(channels,
		       rsi_2ghz_channels,
		       sizeof(rsi_2ghz_channels));
		sbands->band = NL80211_BAND_2GHZ;
		sbands->n_channels = ARRAY_SIZE(rsi_2ghz_channels);
		sbands->bitrates = rsi_rates;
		sbands->n_bitrates = ARRAY_SIZE(rsi_rates);
	} else {
		channels = kmalloc(sizeof(rsi_5ghz_channels), GFP_KERNEL);
		memcpy(channels,
		       rsi_5ghz_channels,
		       sizeof(rsi_5ghz_channels));
		sbands->band = NL80211_BAND_5GHZ;
		sbands->n_channels = ARRAY_SIZE(rsi_5ghz_channels);
		sbands->bitrates = &rsi_rates[4];
		sbands->n_bitrates = ARRAY_SIZE(rsi_rates) - 4;
	}

	sbands->channels = channels;

	memset(&sbands->ht_cap, 0, sizeof(struct ieee80211_sta_ht_cap));
	sbands->ht_cap.ht_supported = true;
	sbands->ht_cap.cap = (IEEE80211_HT_CAP_SUP_WIDTH_20_40 |
			      IEEE80211_HT_CAP_SGI_20 |
			      IEEE80211_HT_CAP_SGI_40);
	sbands->ht_cap.ampdu_factor = IEEE80211_HT_MAX_AMPDU_16K;
	sbands->ht_cap.ampdu_density = IEEE80211_HT_MPDU_DENSITY_NONE;
	sbands->ht_cap.mcs.rx_mask[0] = 0xff;
	sbands->ht_cap.mcs.tx_params = IEEE80211_HT_MCS_TX_DEFINED;
	/* sbands->ht_cap.mcs.rx_highest = 0x82; */
}

static int rsi_mac80211_hw_scan_start(struct ieee80211_hw *hw,
				      struct ieee80211_vif *vif,
				      struct ieee80211_scan_request *hw_req)
{
	struct cfg80211_scan_request *scan_req = &hw_req->req;
	struct rsi_hw *adapter = hw->priv;
	struct rsi_common *common = adapter->priv;
	struct ieee80211_bss_conf *bss = &vif->bss_conf;

	rsi_dbg(INFO_ZONE, "***** Hardware scan start *****\n");
<<<<<<< HEAD
=======
	common->mac_ops_resumed = false;
>>>>>>> 5c0c4c85

	if (common->fsm_state != FSM_MAC_INIT_DONE)
		return -ENODEV;

	if ((common->wow_flags & RSI_WOW_ENABLED) ||
	    scan_req->n_channels == 0)
		return -EINVAL;

	/* Scan already in progress. So return */
	if (common->bgscan_en)
		return -EBUSY;

	/* If STA is not connected, return with special value 1, in order
	 * to start sw_scan in mac80211
	 */
	if (!bss->assoc)
		return 1;

	mutex_lock(&common->mutex);
	common->hwscan = scan_req;
	if (!rsi_send_bgscan_params(common, RSI_START_BGSCAN)) {
		if (!rsi_send_bgscan_probe_req(common, vif)) {
			rsi_dbg(INFO_ZONE, "Background scan started...\n");
			common->bgscan_en = true;
		}
	}
	mutex_unlock(&common->mutex);

	return 0;
}

static void rsi_mac80211_cancel_hw_scan(struct ieee80211_hw *hw,
					struct ieee80211_vif *vif)
{
	struct rsi_hw *adapter = hw->priv;
	struct rsi_common *common = adapter->priv;
	struct cfg80211_scan_info info;

	rsi_dbg(INFO_ZONE, "***** Hardware scan stop *****\n");
	mutex_lock(&common->mutex);

	if (common->bgscan_en) {
		if (!rsi_send_bgscan_params(common, RSI_STOP_BGSCAN))
			common->bgscan_en = false;
		info.aborted = false;
		ieee80211_scan_completed(adapter->hw, &info);
<<<<<<< HEAD
		rsi_dbg(INFO_ZONE, "Back ground scan cancelled\b\n");
=======
		rsi_dbg(INFO_ZONE, "Back ground scan cancelled\n");
>>>>>>> 5c0c4c85
	}
	common->hwscan = NULL;
	mutex_unlock(&common->mutex);
}

/**
 * rsi_mac80211_detach() - This function is used to de-initialize the
 *			   Mac80211 stack.
 * @adapter: Pointer to the adapter structure.
 *
 * Return: None.
 */
void rsi_mac80211_detach(struct rsi_hw *adapter)
{
	struct ieee80211_hw *hw = adapter->hw;
	enum nl80211_band band;

	if (hw) {
		ieee80211_stop_queues(hw);
		ieee80211_unregister_hw(hw);
		ieee80211_free_hw(hw);
		adapter->hw = NULL;
	}

	for (band = 0; band < NUM_NL80211_BANDS; band++) {
		struct ieee80211_supported_band *sband =
					&adapter->sbands[band];

		kfree(sband->channels);
	}

#ifdef CONFIG_RSI_DEBUGFS
	rsi_remove_dbgfs(adapter);
	kfree(adapter->dfsentry);
#endif
}
EXPORT_SYMBOL_GPL(rsi_mac80211_detach);

/**
 * rsi_indicate_tx_status() - This function indicates the transmit status.
 * @adapter: Pointer to the adapter structure.
 * @skb: Pointer to the socket buffer structure.
 * @status: Status
 *
 * Return: None.
 */
void rsi_indicate_tx_status(struct rsi_hw *adapter,
			    struct sk_buff *skb,
			    int status)
{
	struct ieee80211_tx_info *info = IEEE80211_SKB_CB(skb);
	struct skb_info *tx_params;

	if (!adapter->hw) {
		rsi_dbg(ERR_ZONE, "##### No MAC #####\n");
		return;
	}

	if (!status)
		info->flags |= IEEE80211_TX_STAT_ACK;

	tx_params = (struct skb_info *)info->driver_data;
	skb_pull(skb, tx_params->internal_hdr_size);
	memset(info->driver_data, 0, IEEE80211_TX_INFO_DRIVER_DATA_SIZE);

	ieee80211_tx_status_irqsafe(adapter->hw, skb);
}

/**
 * rsi_mac80211_tx() - This is the handler that 802.11 module calls for each
 *		       transmitted frame.SKB contains the buffer starting
 *		       from the IEEE 802.11 header.
 * @hw: Pointer to the ieee80211_hw structure.
 * @control: Pointer to the ieee80211_tx_control structure
 * @skb: Pointer to the socket buffer structure.
 *
 * Return: None
 */
static void rsi_mac80211_tx(struct ieee80211_hw *hw,
			    struct ieee80211_tx_control *control,
			    struct sk_buff *skb)
{
	struct rsi_hw *adapter = hw->priv;
	struct rsi_common *common = adapter->priv;
	struct ieee80211_hdr *wlh = (struct ieee80211_hdr *)skb->data;

	if (ieee80211_is_auth(wlh->frame_control))
		common->mac_ops_resumed = false;

	rsi_core_xmit(common, skb);
}

/**
 * rsi_mac80211_start() - This is first handler that 802.11 module calls, since
 *			  the driver init is complete by then, just
 *			  returns success.
 * @hw: Pointer to the ieee80211_hw structure.
 *
 * Return: 0 as success.
 */
static int rsi_mac80211_start(struct ieee80211_hw *hw)
{
	struct rsi_hw *adapter = hw->priv;
	struct rsi_common *common = adapter->priv;

	rsi_dbg(ERR_ZONE, "===> Interface UP <===\n");
	mutex_lock(&common->mutex);
	if (common->hibernate_resume) {
		common->reinit_hw = true;
		adapter->host_intf_ops->reinit_device(adapter);
		wait_for_completion(&adapter->priv->wlan_init_completion);
	}
	common->iface_down = false;
	wiphy_rfkill_start_polling(hw->wiphy);
	rsi_send_rx_filter_frame(common, 0);
	mutex_unlock(&common->mutex);

	return 0;
}

/**
 * rsi_mac80211_stop() - This is the last handler that 802.11 module calls.
 * @hw: Pointer to the ieee80211_hw structure.
 *
 * Return: None.
 */
static void rsi_mac80211_stop(struct ieee80211_hw *hw)
{
	struct rsi_hw *adapter = hw->priv;
	struct rsi_common *common = adapter->priv;

	rsi_dbg(ERR_ZONE, "===> Interface DOWN <===\n");
	mutex_lock(&common->mutex);
	common->iface_down = true;
	wiphy_rfkill_stop_polling(hw->wiphy);

	/* Block all rx frames */
	rsi_send_rx_filter_frame(common, 0xffff);

	mutex_unlock(&common->mutex);
}

static int rsi_map_intf_mode(enum nl80211_iftype vif_type)
{
	switch (vif_type) {
	case NL80211_IFTYPE_STATION:
		return RSI_OPMODE_STA;
	case NL80211_IFTYPE_AP:
		return RSI_OPMODE_AP;
	case NL80211_IFTYPE_P2P_DEVICE:
		return RSI_OPMODE_P2P_CLIENT;
	case NL80211_IFTYPE_P2P_CLIENT:
		return RSI_OPMODE_P2P_CLIENT;
	case NL80211_IFTYPE_P2P_GO:
		return RSI_OPMODE_P2P_GO;
	default:
		return RSI_OPMODE_UNSUPPORTED;
	}
}

/**
 * rsi_mac80211_add_interface() - This function is called when a netdevice
 *				  attached to the hardware is enabled.
 * @hw: Pointer to the ieee80211_hw structure.
 * @vif: Pointer to the ieee80211_vif structure.
 *
 * Return: ret: 0 on success, negative error code on failure.
 */
static int rsi_mac80211_add_interface(struct ieee80211_hw *hw,
				      struct ieee80211_vif *vif)
{
	struct rsi_hw *adapter = hw->priv;
	struct rsi_common *common = adapter->priv;
	struct vif_priv *vif_info = (struct vif_priv *)vif->drv_priv;
	enum opmode intf_mode;
	enum vap_status vap_status;
	int vap_idx = -1, i;

	vif->driver_flags |= IEEE80211_VIF_SUPPORTS_UAPSD;
	mutex_lock(&common->mutex);

	intf_mode = rsi_map_intf_mode(vif->type);
	if (intf_mode == RSI_OPMODE_UNSUPPORTED) {
		rsi_dbg(ERR_ZONE,
			"%s: Interface type %d not supported\n", __func__,
			vif->type);
		mutex_unlock(&common->mutex);
		return -EOPNOTSUPP;
	}
	if ((vif->type == NL80211_IFTYPE_P2P_DEVICE) ||
	    (vif->type == NL80211_IFTYPE_P2P_CLIENT) ||
	    (vif->type == NL80211_IFTYPE_P2P_GO))
		common->p2p_enabled = true;

	/* Get free vap index */
	for (i = 0; i < RSI_MAX_VIFS; i++) {
		if (!adapter->vifs[i] ||
		    !memcmp(vif->addr, adapter->vifs[i]->addr, ETH_ALEN)) {
			vap_idx = i;
			break;
		}
	}
	if (vap_idx < 0) {
		rsi_dbg(ERR_ZONE, "Reject: Max VAPs reached\n");
		mutex_unlock(&common->mutex);
		return -EOPNOTSUPP;
	}
	vif_info->vap_id = vap_idx;
	adapter->vifs[vap_idx] = vif;
	adapter->sc_nvifs++;
	vap_status = VAP_ADD;

	if (rsi_set_vap_capabilities(common, intf_mode, vif->addr,
				     vif_info->vap_id, vap_status)) {
		rsi_dbg(ERR_ZONE, "Failed to set VAP capabilities\n");
		mutex_unlock(&common->mutex);
		return -EINVAL;
	}

	if ((vif->type == NL80211_IFTYPE_AP) ||
	    (vif->type == NL80211_IFTYPE_P2P_GO)) {
		rsi_send_rx_filter_frame(common, DISALLOW_BEACONS);
		common->min_rate = RSI_RATE_AUTO;
		for (i = 0; i < common->max_stations; i++)
			common->stations[i].sta = NULL;
	}

	mutex_unlock(&common->mutex);

	return 0;
}

/**
 * rsi_mac80211_remove_interface() - This function notifies driver that an
 *				     interface is going down.
 * @hw: Pointer to the ieee80211_hw structure.
 * @vif: Pointer to the ieee80211_vif structure.
 *
 * Return: None.
 */
static void rsi_mac80211_remove_interface(struct ieee80211_hw *hw,
					  struct ieee80211_vif *vif)
{
	struct rsi_hw *adapter = hw->priv;
	struct rsi_common *common = adapter->priv;
	enum opmode opmode;
	int i;

	rsi_dbg(INFO_ZONE, "Remove Interface Called\n");

	mutex_lock(&common->mutex);

	if (adapter->sc_nvifs <= 0) {
		mutex_unlock(&common->mutex);
		return;
	}

	opmode = rsi_map_intf_mode(vif->type);
	if (opmode == RSI_OPMODE_UNSUPPORTED) {
		rsi_dbg(ERR_ZONE, "Opmode error : %d\n", opmode);
		mutex_unlock(&common->mutex);
		return;
	}
	for (i = 0; i < RSI_MAX_VIFS; i++) {
		if (!adapter->vifs[i])
			continue;
		if (vif == adapter->vifs[i]) {
			rsi_set_vap_capabilities(common, opmode, vif->addr,
						 i, VAP_DELETE);
			adapter->sc_nvifs--;
			adapter->vifs[i] = NULL;
		}
	}
	mutex_unlock(&common->mutex);
}

/**
 * rsi_channel_change() - This function is a performs the checks
 *			  required for changing a channel and sets
 *			  the channel accordingly.
 * @hw: Pointer to the ieee80211_hw structure.
 *
 * Return: 0 on success, negative error code on failure.
 */
static int rsi_channel_change(struct ieee80211_hw *hw)
{
	struct rsi_hw *adapter = hw->priv;
	struct rsi_common *common = adapter->priv;
	int status = -EOPNOTSUPP;
	struct ieee80211_channel *curchan = hw->conf.chandef.chan;
	u16 channel = curchan->hw_value;
	struct ieee80211_vif *vif;
	struct ieee80211_bss_conf *bss;
	bool assoc = false;
	int i;

	rsi_dbg(INFO_ZONE,
		"%s: Set channel: %d MHz type: %d channel_no %d\n",
		__func__, curchan->center_freq,
		curchan->flags, channel);

	for (i = 0; i < RSI_MAX_VIFS; i++) {
		vif = adapter->vifs[i];
		if (!vif)
			continue;
		if (vif->type == NL80211_IFTYPE_STATION) {
			bss = &vif->bss_conf;
			if (bss->assoc) {
				assoc = true;
				break;
			}
		}
	}
	if (assoc) {
		if (!common->hw_data_qs_blocked &&
		    (rsi_get_connected_channel(vif) != channel)) {
			rsi_dbg(INFO_ZONE, "blk data q %d\n", channel);
			if (!rsi_send_block_unblock_frame(common, true))
				common->hw_data_qs_blocked = true;
		}
	}

	status = rsi_band_check(common, curchan);
	if (!status)
		status = rsi_set_channel(adapter->priv, curchan);

	if (assoc) {
		if (common->hw_data_qs_blocked &&
		    (rsi_get_connected_channel(vif) == channel)) {
			rsi_dbg(INFO_ZONE, "unblk data q %d\n", channel);
			if (!rsi_send_block_unblock_frame(common, false))
				common->hw_data_qs_blocked = false;
		}
	}

	return status;
}

/**
 * rsi_config_power() - This function configures tx power to device
 * @hw: Pointer to the ieee80211_hw structure.
 *
 * Return: 0 on success, negative error code on failure.
 */
static int rsi_config_power(struct ieee80211_hw *hw)
{
	struct rsi_hw *adapter = hw->priv;
	struct rsi_common *common = adapter->priv;
	struct ieee80211_conf *conf = &hw->conf;

	if (adapter->sc_nvifs <= 0) {
		rsi_dbg(ERR_ZONE, "%s: No virtual interface found\n", __func__);
		return -EINVAL;
	}

	rsi_dbg(INFO_ZONE,
		"%s: Set tx power: %d dBM\n", __func__, conf->power_level);

	if (conf->power_level == common->tx_power)
		return 0;

	common->tx_power = conf->power_level;

	return rsi_send_radio_params_update(common);
}

/**
 * rsi_mac80211_config() - This function is a handler for configuration
 *			   requests. The stack calls this function to
 *			   change hardware configuration, e.g., channel.
 * @hw: Pointer to the ieee80211_hw structure.
 * @changed: Changed flags set.
 *
 * Return: 0 on success, negative error code on failure.
 */
static int rsi_mac80211_config(struct ieee80211_hw *hw,
			       u32 changed)
{
	struct rsi_hw *adapter = hw->priv;
	struct rsi_common *common = adapter->priv;
	struct ieee80211_conf *conf = &hw->conf;
	int status = -EOPNOTSUPP;

	mutex_lock(&common->mutex);

	if (changed & IEEE80211_CONF_CHANGE_CHANNEL)
		status = rsi_channel_change(hw);

	/* tx power */
	if (changed & IEEE80211_CONF_CHANGE_POWER) {
		rsi_dbg(INFO_ZONE, "%s: Configuring Power\n", __func__);
		status = rsi_config_power(hw);
	}

	/* Power save parameters */
	if ((changed & IEEE80211_CONF_CHANGE_PS) &&
	    !common->mac_ops_resumed) {
		struct ieee80211_vif *vif, *sta_vif = NULL;
		unsigned long flags;
		int i, set_ps = 1;

		for (i = 0; i < RSI_MAX_VIFS; i++) {
			vif = adapter->vifs[i];
			if (!vif)
				continue;
			/* Don't go to power save if AP vap exists */
			if ((vif->type == NL80211_IFTYPE_AP) ||
			    (vif->type == NL80211_IFTYPE_P2P_GO)) {
				set_ps = 0;
				break;
			}
			if ((vif->type == NL80211_IFTYPE_STATION ||
			     vif->type == NL80211_IFTYPE_P2P_CLIENT) &&
			    (!sta_vif || vif->bss_conf.assoc))
				sta_vif = vif;
		}
		if (set_ps && sta_vif) {
			spin_lock_irqsave(&adapter->ps_lock, flags);
			if (conf->flags & IEEE80211_CONF_PS)
				rsi_enable_ps(adapter, sta_vif);
			else
				rsi_disable_ps(adapter, sta_vif);
			spin_unlock_irqrestore(&adapter->ps_lock, flags);
		}
	}

	/* RTS threshold */
	if (changed & WIPHY_PARAM_RTS_THRESHOLD) {
		rsi_dbg(INFO_ZONE, "RTS threshold\n");
		if ((common->rts_threshold) <= IEEE80211_MAX_RTS_THRESHOLD) {
			rsi_dbg(INFO_ZONE,
				"%s: Sending vap updates....\n", __func__);
			status = rsi_send_vap_dynamic_update(common);
		}
	}
	mutex_unlock(&common->mutex);

	return status;
}

/**
 * rsi_get_connected_channel() - This function is used to get the current
 *				 connected channel number.
 * @adapter: Pointer to the adapter structure.
 *
 * Return: Current connected AP's channel number is returned.
 */
u16 rsi_get_connected_channel(struct ieee80211_vif *vif)
{
	struct ieee80211_bss_conf *bss;
	struct ieee80211_channel *channel;

	if (!vif)
		return 0;

	bss = &vif->bss_conf;
	channel = bss->chandef.chan;

	if (!channel)
		return 0;

	return channel->hw_value;
}

static void rsi_switch_channel(struct rsi_hw *adapter,
			       struct ieee80211_vif *vif)
{
	struct rsi_common *common = adapter->priv;
	struct ieee80211_channel *channel;

	if (common->iface_down)
		return;
	if (!vif)
		return;

	channel = vif->bss_conf.chandef.chan;

	if (!channel)
		return;

	rsi_band_check(common, channel);
	rsi_set_channel(common, channel);
	rsi_dbg(INFO_ZONE, "Switched to channel - %d\n", channel->hw_value);
}

/**
 * rsi_mac80211_bss_info_changed() - This function is a handler for config
 *				     requests related to BSS parameters that
 *				     may vary during BSS's lifespan.
 * @hw: Pointer to the ieee80211_hw structure.
 * @vif: Pointer to the ieee80211_vif structure.
 * @bss_conf: Pointer to the ieee80211_bss_conf structure.
 * @changed: Changed flags set.
 *
 * Return: None.
 */
static void rsi_mac80211_bss_info_changed(struct ieee80211_hw *hw,
					  struct ieee80211_vif *vif,
					  struct ieee80211_bss_conf *bss_conf,
					  u32 changed)
{
	struct rsi_hw *adapter = hw->priv;
	struct rsi_common *common = adapter->priv;
	struct ieee80211_bss_conf *bss = &vif->bss_conf;
	struct ieee80211_conf *conf = &hw->conf;
	u16 rx_filter_word = 0;

	mutex_lock(&common->mutex);
	if (changed & BSS_CHANGED_ASSOC) {
		rsi_dbg(INFO_ZONE, "%s: Changed Association status: %d\n",
			__func__, bss_conf->assoc);
		if (bss_conf->assoc) {
			/* Send the RX filter frame */
			rx_filter_word = (ALLOW_DATA_ASSOC_PEER |
					  ALLOW_CTRL_ASSOC_PEER |
					  ALLOW_MGMT_ASSOC_PEER);
			rsi_send_rx_filter_frame(common, rx_filter_word);
		}
		rsi_inform_bss_status(common,
				      RSI_OPMODE_STA,
				      bss_conf->assoc,
				      bss_conf->bssid,
				      bss_conf->qos,
				      bss_conf->aid,
				      NULL, 0,
				      bss_conf->assoc_capability, vif);
		adapter->ps_info.dtim_interval_duration = bss->dtim_period;
		adapter->ps_info.listen_interval = conf->listen_interval;

		/* If U-APSD is updated, send ps parameters to firmware */
		if (bss->assoc) {
			if (common->uapsd_bitmap) {
				rsi_dbg(INFO_ZONE, "Configuring UAPSD\n");
				rsi_conf_uapsd(adapter, vif);
			}
		} else {
			common->uapsd_bitmap = 0;
		}
	}

	if (changed & BSS_CHANGED_CQM) {
		common->cqm_info.last_cqm_event_rssi = 0;
		common->cqm_info.rssi_thold = bss_conf->cqm_rssi_thold;
		common->cqm_info.rssi_hyst = bss_conf->cqm_rssi_hyst;
		rsi_dbg(INFO_ZONE, "RSSI throld & hysteresis are: %d %d\n",
			common->cqm_info.rssi_thold,
			common->cqm_info.rssi_hyst);
	}

	if ((changed & BSS_CHANGED_BEACON_ENABLED) &&
	    ((vif->type == NL80211_IFTYPE_AP) ||
	     (vif->type == NL80211_IFTYPE_P2P_GO))) {
		if (bss->enable_beacon) {
			rsi_dbg(INFO_ZONE, "===> BEACON ENABLED <===\n");
			common->beacon_enabled = 1;
		} else {
			rsi_dbg(INFO_ZONE, "===> BEACON DISABLED <===\n");
			common->beacon_enabled = 0;
		}
	}

	mutex_unlock(&common->mutex);
}

/**
 * rsi_mac80211_conf_filter() - This function configure the device's RX filter.
 * @hw: Pointer to the ieee80211_hw structure.
 * @changed: Changed flags set.
 * @total_flags: Total initial flags set.
 * @multicast: Multicast.
 *
 * Return: None.
 */
static void rsi_mac80211_conf_filter(struct ieee80211_hw *hw,
				     u32 changed_flags,
				     u32 *total_flags,
				     u64 multicast)
{
	/* Not doing much here as of now */
	*total_flags &= RSI_SUPP_FILTERS;
}

/**
 * rsi_mac80211_conf_tx() - This function configures TX queue parameters
 *			    (EDCF (aifs, cw_min, cw_max), bursting)
 *			    for a hardware TX queue.
 * @hw: Pointer to the ieee80211_hw structure
 * @vif: Pointer to the ieee80211_vif structure.
 * @queue: Queue number.
 * @params: Pointer to ieee80211_tx_queue_params structure.
 *
 * Return: 0 on success, negative error code on failure.
 */
static int rsi_mac80211_conf_tx(struct ieee80211_hw *hw,
				struct ieee80211_vif *vif, u16 queue,
				const struct ieee80211_tx_queue_params *params)
{
	struct rsi_hw *adapter = hw->priv;
	struct rsi_common *common = adapter->priv;
	u8 idx = 0;

	if (queue >= IEEE80211_NUM_ACS)
		return 0;

	rsi_dbg(INFO_ZONE,
		"%s: Conf queue %d, aifs: %d, cwmin: %d cwmax: %d, txop: %d\n",
		__func__, queue, params->aifs,
		params->cw_min, params->cw_max, params->txop);

	mutex_lock(&common->mutex);
	/* Map into the way the f/w expects */
	switch (queue) {
	case IEEE80211_AC_VO:
		idx = VO_Q;
		break;
	case IEEE80211_AC_VI:
		idx = VI_Q;
		break;
	case IEEE80211_AC_BE:
		idx = BE_Q;
		break;
	case IEEE80211_AC_BK:
		idx = BK_Q;
		break;
	default:
		idx = BE_Q;
		break;
	}

	memcpy(&common->edca_params[idx],
	       params,
	       sizeof(struct ieee80211_tx_queue_params));

	if (params->uapsd)
		common->uapsd_bitmap |= idx;
	else
		common->uapsd_bitmap &= (~idx);

	mutex_unlock(&common->mutex);

	return 0;
}

/**
 * rsi_hal_key_config() - This function loads the keys into the firmware.
 * @hw: Pointer to the ieee80211_hw structure.
 * @vif: Pointer to the ieee80211_vif structure.
 * @key: Pointer to the ieee80211_key_conf structure.
 *
 * Return: status: 0 on success, negative error codes on failure.
 */
static int rsi_hal_key_config(struct ieee80211_hw *hw,
			      struct ieee80211_vif *vif,
			      struct ieee80211_key_conf *key,
			      struct ieee80211_sta *sta)
{
	struct rsi_hw *adapter = hw->priv;
	struct rsi_sta *rsta = NULL;
	int status;
	u8 key_type;
	s16 sta_id = 0;

	if (key->flags & IEEE80211_KEY_FLAG_PAIRWISE)
		key_type = RSI_PAIRWISE_KEY;
	else
		key_type = RSI_GROUP_KEY;

	rsi_dbg(ERR_ZONE, "%s: Cipher 0x%x key_type: %d key_len: %d\n",
		__func__, key->cipher, key_type, key->keylen);

	if ((vif->type == NL80211_IFTYPE_AP) ||
	    (vif->type == NL80211_IFTYPE_P2P_GO)) {
		if (sta) {
			rsta = rsi_find_sta(adapter->priv, sta->addr);
			if (rsta)
				sta_id = rsta->sta_id;
		}
		adapter->priv->key = key;
	} else {
		if ((key->cipher == WLAN_CIPHER_SUITE_WEP104) ||
		    (key->cipher == WLAN_CIPHER_SUITE_WEP40)) {
			status = rsi_hal_load_key(adapter->priv,
						  key->key,
						  key->keylen,
						  RSI_PAIRWISE_KEY,
						  key->keyidx,
						  key->cipher,
						  sta_id,
						  vif);
			if (status)
				return status;
		}
	}

	status = rsi_hal_load_key(adapter->priv,
				  key->key,
				  key->keylen,
				  key_type,
				  key->keyidx,
				  key->cipher,
				  sta_id,
				  vif);
	if (status)
		return status;

	if (vif->type == NL80211_IFTYPE_STATION &&
	    (key->cipher == WLAN_CIPHER_SUITE_WEP104 ||
	     key->cipher == WLAN_CIPHER_SUITE_WEP40)) {
		if (!rsi_send_block_unblock_frame(adapter->priv, false))
			adapter->priv->hw_data_qs_blocked = false;
	}

	return 0;
}

/**
 * rsi_mac80211_set_key() - This function sets type of key to be loaded.
 * @hw: Pointer to the ieee80211_hw structure.
 * @cmd: enum set_key_cmd.
 * @vif: Pointer to the ieee80211_vif structure.
 * @sta: Pointer to the ieee80211_sta structure.
 * @key: Pointer to the ieee80211_key_conf structure.
 *
 * Return: status: 0 on success, negative error code on failure.
 */
static int rsi_mac80211_set_key(struct ieee80211_hw *hw,
				enum set_key_cmd cmd,
				struct ieee80211_vif *vif,
				struct ieee80211_sta *sta,
				struct ieee80211_key_conf *key)
{
	struct rsi_hw *adapter = hw->priv;
	struct rsi_common *common = adapter->priv;
	struct security_info *secinfo = &common->secinfo;
	int status;

	mutex_lock(&common->mutex);
	switch (cmd) {
	case SET_KEY:
		secinfo->security_enable = true;
		status = rsi_hal_key_config(hw, vif, key, sta);
		if (status) {
			mutex_unlock(&common->mutex);
			return status;
		}

		if (key->flags & IEEE80211_KEY_FLAG_PAIRWISE)
			secinfo->ptk_cipher = key->cipher;
		else
			secinfo->gtk_cipher = key->cipher;

		key->hw_key_idx = key->keyidx;
		key->flags |= IEEE80211_KEY_FLAG_GENERATE_IV;

		rsi_dbg(ERR_ZONE, "%s: RSI set_key\n", __func__);
		break;

	case DISABLE_KEY:
		if (vif->type == NL80211_IFTYPE_STATION)
			secinfo->security_enable = false;
		rsi_dbg(ERR_ZONE, "%s: RSI del key\n", __func__);
		memset(key, 0, sizeof(struct ieee80211_key_conf));
		status = rsi_hal_key_config(hw, vif, key, sta);
		break;

	default:
		status = -EOPNOTSUPP;
		break;
	}

	mutex_unlock(&common->mutex);
	return status;
}

/**
 * rsi_mac80211_ampdu_action() - This function selects the AMPDU action for
 *				 the corresponding mlme_action flag and
 *				 informs the f/w regarding this.
 * @hw: Pointer to the ieee80211_hw structure.
 * @vif: Pointer to the ieee80211_vif structure.
 * @params: Pointer to A-MPDU action parameters
 *
 * Return: status: 0 on success, negative error code on failure.
 */
static int rsi_mac80211_ampdu_action(struct ieee80211_hw *hw,
				     struct ieee80211_vif *vif,
				     struct ieee80211_ampdu_params *params)
{
	int status = -EOPNOTSUPP;
	struct rsi_hw *adapter = hw->priv;
	struct rsi_common *common = adapter->priv;
	struct rsi_sta *rsta = NULL;
	u16 seq_no = 0, seq_start = 0;
	u8 ii = 0;
	struct ieee80211_sta *sta = params->sta;
	u8 sta_id = 0;
	enum ieee80211_ampdu_mlme_action action = params->action;
	u16 tid = params->tid;
	u16 *ssn = &params->ssn;
	u8 buf_size = params->buf_size;

	for (ii = 0; ii < RSI_MAX_VIFS; ii++) {
		if (vif == adapter->vifs[ii])
			break;
	}

	mutex_lock(&common->mutex);

	if (ssn != NULL)
		seq_no = *ssn;

	if ((vif->type == NL80211_IFTYPE_AP) ||
	    (vif->type == NL80211_IFTYPE_P2P_GO)) {
		rsta = rsi_find_sta(common, sta->addr);
		if (!rsta) {
			rsi_dbg(ERR_ZONE, "No station mapped\n");
			status = 0;
			goto unlock;
		}
		sta_id = rsta->sta_id;
	}

	rsi_dbg(INFO_ZONE,
		"%s: AMPDU action tid=%d ssn=0x%x, buf_size=%d sta_id=%d\n",
		__func__, tid, seq_no, buf_size, sta_id);

	switch (action) {
	case IEEE80211_AMPDU_RX_START:
		status = rsi_send_aggregation_params_frame(common,
							   tid,
							   seq_no,
							   buf_size,
							   STA_RX_ADDBA_DONE,
							   sta_id);
		break;

	case IEEE80211_AMPDU_RX_STOP:
		status = rsi_send_aggregation_params_frame(common,
							   tid,
							   0,
							   buf_size,
							   STA_RX_DELBA,
							   sta_id);
		break;

	case IEEE80211_AMPDU_TX_START:
		if ((vif->type == NL80211_IFTYPE_STATION) ||
		    (vif->type == NL80211_IFTYPE_P2P_CLIENT))
			common->vif_info[ii].seq_start = seq_no;
		else if ((vif->type == NL80211_IFTYPE_AP) ||
			 (vif->type == NL80211_IFTYPE_P2P_GO))
			rsta->seq_start[tid] = seq_no;
		ieee80211_start_tx_ba_cb_irqsafe(vif, sta->addr, tid);
		status = 0;
		break;

	case IEEE80211_AMPDU_TX_STOP_CONT:
	case IEEE80211_AMPDU_TX_STOP_FLUSH:
	case IEEE80211_AMPDU_TX_STOP_FLUSH_CONT:
		status = rsi_send_aggregation_params_frame(common,
							   tid,
							   seq_no,
							   buf_size,
							   STA_TX_DELBA,
							   sta_id);
		if (!status)
			ieee80211_stop_tx_ba_cb_irqsafe(vif, sta->addr, tid);
		break;

	case IEEE80211_AMPDU_TX_OPERATIONAL:
		if ((vif->type == NL80211_IFTYPE_STATION) ||
		    (vif->type == NL80211_IFTYPE_P2P_CLIENT))
			seq_start = common->vif_info[ii].seq_start;
		else if ((vif->type == NL80211_IFTYPE_AP) ||
			 (vif->type == NL80211_IFTYPE_P2P_GO))
			seq_start = rsta->seq_start[tid];
		status = rsi_send_aggregation_params_frame(common,
							   tid,
							   seq_start,
							   buf_size,
							   STA_TX_ADDBA_DONE,
							   sta_id);
		break;

	default:
		rsi_dbg(ERR_ZONE, "%s: Unknown AMPDU action\n", __func__);
		break;
	}

unlock:
	mutex_unlock(&common->mutex);
	return status;
}

/**
 * rsi_mac80211_set_rts_threshold() - This function sets rts threshold value.
 * @hw: Pointer to the ieee80211_hw structure.
 * @value: Rts threshold value.
 *
 * Return: 0 on success.
 */
static int rsi_mac80211_set_rts_threshold(struct ieee80211_hw *hw,
					  u32 value)
{
	struct rsi_hw *adapter = hw->priv;
	struct rsi_common *common = adapter->priv;

	mutex_lock(&common->mutex);
	common->rts_threshold = value;
	mutex_unlock(&common->mutex);

	return 0;
}

/**
 * rsi_mac80211_set_rate_mask() - This function sets bitrate_mask to be used.
 * @hw: Pointer to the ieee80211_hw structure
 * @vif: Pointer to the ieee80211_vif structure.
 * @mask: Pointer to the cfg80211_bitrate_mask structure.
 *
 * Return: 0 on success.
 */
static int rsi_mac80211_set_rate_mask(struct ieee80211_hw *hw,
				      struct ieee80211_vif *vif,
				      const struct cfg80211_bitrate_mask *mask)
{
	struct rsi_hw *adapter = hw->priv;
	struct rsi_common *common = adapter->priv;
	enum nl80211_band band = hw->conf.chandef.chan->band;

	mutex_lock(&common->mutex);
	common->fixedrate_mask[band] = 0;

	if (mask->control[band].legacy == 0xfff) {
		common->fixedrate_mask[band] =
			(mask->control[band].ht_mcs[0] << 12);
	} else {
		common->fixedrate_mask[band] =
			mask->control[band].legacy;
	}
	mutex_unlock(&common->mutex);

	return 0;
}

/**
 * rsi_perform_cqm() - This function performs cqm.
 * @common: Pointer to the driver private structure.
 * @bssid: pointer to the bssid.
 * @rssi: RSSI value.
 */
static void rsi_perform_cqm(struct rsi_common *common,
			    u8 *bssid,
			    s8 rssi,
			    struct ieee80211_vif *vif)
{
	s8 last_event = common->cqm_info.last_cqm_event_rssi;
	int thold = common->cqm_info.rssi_thold;
	u32 hyst = common->cqm_info.rssi_hyst;
	enum nl80211_cqm_rssi_threshold_event event;

	if (rssi < thold && (last_event == 0 || rssi < (last_event - hyst)))
		event = NL80211_CQM_RSSI_THRESHOLD_EVENT_LOW;
	else if (rssi > thold &&
		 (last_event == 0 || rssi > (last_event + hyst)))
		event = NL80211_CQM_RSSI_THRESHOLD_EVENT_HIGH;
	else
		return;

	common->cqm_info.last_cqm_event_rssi = rssi;
	rsi_dbg(INFO_ZONE, "CQM: Notifying event: %d\n", event);
	ieee80211_cqm_rssi_notify(vif, event, rssi, GFP_KERNEL);

	return;
}

/**
 * rsi_fill_rx_status() - This function fills rx status in
 *			  ieee80211_rx_status structure.
 * @hw: Pointer to the ieee80211_hw structure.
 * @skb: Pointer to the socket buffer structure.
 * @common: Pointer to the driver private structure.
 * @rxs: Pointer to the ieee80211_rx_status structure.
 *
 * Return: None.
 */
static void rsi_fill_rx_status(struct ieee80211_hw *hw,
			       struct sk_buff *skb,
			       struct rsi_common *common,
			       struct ieee80211_rx_status *rxs)
{
	struct rsi_hw *adapter = common->priv;
	struct ieee80211_vif *vif;
	struct ieee80211_bss_conf *bss = NULL;
	struct ieee80211_tx_info *info = IEEE80211_SKB_CB(skb);
	struct skb_info *rx_params = (struct skb_info *)info->driver_data;
	struct ieee80211_hdr *hdr;
	char rssi = rx_params->rssi;
	u8 hdrlen = 0;
	u8 channel = rx_params->channel;
	s32 freq;
	int i;

	hdr = ((struct ieee80211_hdr *)(skb->data));
	hdrlen = ieee80211_hdrlen(hdr->frame_control);

	memset(info, 0, sizeof(struct ieee80211_tx_info));

	rxs->signal = -(rssi);

	rxs->band = common->band;

	freq = ieee80211_channel_to_frequency(channel, rxs->band);

	if (freq)
		rxs->freq = freq;

	if (ieee80211_has_protected(hdr->frame_control)) {
		if (rsi_is_cipher_wep(common)) {
			memmove(skb->data + 4, skb->data, hdrlen);
			skb_pull(skb, 4);
		} else {
			memmove(skb->data + 8, skb->data, hdrlen);
			skb_pull(skb, 8);
			rxs->flag |= RX_FLAG_MMIC_STRIPPED;
		}
		rxs->flag |= RX_FLAG_DECRYPTED;
		rxs->flag |= RX_FLAG_IV_STRIPPED;
	}

	for (i = 0; i < RSI_MAX_VIFS; i++) {
		vif = adapter->vifs[i];
		if (!vif)
			continue;
		if (vif->type == NL80211_IFTYPE_STATION) {
			bss = &vif->bss_conf;
			break;
		}
	}
	if (!bss)
		return;
	/* CQM only for connected AP beacons, the RSSI is a weighted avg */
	if (bss->assoc && !(memcmp(bss->bssid, hdr->addr2, ETH_ALEN))) {
		if (ieee80211_is_beacon(hdr->frame_control))
			rsi_perform_cqm(common, hdr->addr2, rxs->signal, vif);
	}

	return;
}

/**
 * rsi_indicate_pkt_to_os() - This function sends received packet to mac80211.
 * @common: Pointer to the driver private structure.
 * @skb: Pointer to the socket buffer structure.
 *
 * Return: None.
 */
void rsi_indicate_pkt_to_os(struct rsi_common *common,
			    struct sk_buff *skb)
{
	struct rsi_hw *adapter = common->priv;
	struct ieee80211_hw *hw = adapter->hw;
	struct ieee80211_rx_status *rx_status = IEEE80211_SKB_RXCB(skb);

	if ((common->iface_down) || (!adapter->sc_nvifs)) {
		dev_kfree_skb(skb);
		return;
	}

	/* filling in the ieee80211_rx_status flags */
	rsi_fill_rx_status(hw, skb, common, rx_status);

	ieee80211_rx_irqsafe(hw, skb);
}

static void rsi_set_min_rate(struct ieee80211_hw *hw,
			     struct ieee80211_sta *sta,
			     struct rsi_common *common)
{
	u8 band = hw->conf.chandef.chan->band;
	u8 ii;
	u32 rate_bitmap;
	bool matched = false;

	common->bitrate_mask[band] = sta->supp_rates[band];

	rate_bitmap = (common->fixedrate_mask[band] & sta->supp_rates[band]);

	if (rate_bitmap & 0xfff) {
		/* Find out the min rate */
		for (ii = 0; ii < ARRAY_SIZE(rsi_rates); ii++) {
			if (rate_bitmap & BIT(ii)) {
				common->min_rate = rsi_rates[ii].hw_value;
				matched = true;
				break;
			}
		}
	}

	common->vif_info[0].is_ht = sta->ht_cap.ht_supported;

	if ((common->vif_info[0].is_ht) && (rate_bitmap >> 12)) {
		for (ii = 0; ii < ARRAY_SIZE(rsi_mcsrates); ii++) {
			if ((rate_bitmap >> 12) & BIT(ii)) {
				common->min_rate = rsi_mcsrates[ii];
				matched = true;
				break;
			}
		}
	}

	if (!matched)
		common->min_rate = 0xffff;
}

/**
 * rsi_mac80211_sta_add() - This function notifies driver about a peer getting
 *			    connected.
 * @hw: pointer to the ieee80211_hw structure.
 * @vif: Pointer to the ieee80211_vif structure.
 * @sta: Pointer to the ieee80211_sta structure.
 *
 * Return: 0 on success, negative error codes on failure.
 */
static int rsi_mac80211_sta_add(struct ieee80211_hw *hw,
				struct ieee80211_vif *vif,
				struct ieee80211_sta *sta)
{
	struct rsi_hw *adapter = hw->priv;
	struct rsi_common *common = adapter->priv;
	bool sta_exist = false;
	struct rsi_sta *rsta;
	int status = 0;

	rsi_dbg(INFO_ZONE, "Station Add: %pM\n", sta->addr);

	mutex_lock(&common->mutex);

	if ((vif->type == NL80211_IFTYPE_AP) ||
	    (vif->type == NL80211_IFTYPE_P2P_GO)) {
		u8 cnt;
		int sta_idx = -1;
		int free_index = -1;

		/* Check if max stations reached */
		if (common->num_stations >= common->max_stations) {
			rsi_dbg(ERR_ZONE, "Reject: Max Stations exists\n");
			status = -EOPNOTSUPP;
			goto unlock;
		}
		for (cnt = 0; cnt < common->max_stations; cnt++) {
			rsta = &common->stations[cnt];

			if (!rsta->sta) {
				if (free_index < 0)
					free_index = cnt;
				continue;
			}
			if (!memcmp(rsta->sta->addr, sta->addr, ETH_ALEN)) {
				rsi_dbg(INFO_ZONE, "Station exists\n");
				sta_idx = cnt;
				sta_exist = true;
				break;
			}
		}
		if (!sta_exist) {
			if (free_index >= 0)
				sta_idx = free_index;
		}
		if (sta_idx < 0) {
			rsi_dbg(ERR_ZONE,
				"%s: Some problem reaching here...\n",
				__func__);
			status = -EINVAL;
			goto unlock;
		}
		rsta = &common->stations[sta_idx];
		rsta->sta = sta;
		rsta->sta_id = sta_idx;
		for (cnt = 0; cnt < IEEE80211_NUM_TIDS; cnt++)
			rsta->start_tx_aggr[cnt] = false;
		for (cnt = 0; cnt < IEEE80211_NUM_TIDS; cnt++)
			rsta->seq_start[cnt] = 0;
		if (!sta_exist) {
			rsi_dbg(INFO_ZONE, "New Station\n");

			/* Send peer notify to device */
			rsi_dbg(INFO_ZONE, "Indicate bss status to device\n");
			rsi_inform_bss_status(common, RSI_OPMODE_AP, 1,
					      sta->addr, sta->wme, sta->aid,
					      sta, sta_idx, 0, vif);

			if (common->key) {
				struct ieee80211_key_conf *key = common->key;

				if ((key->cipher == WLAN_CIPHER_SUITE_WEP104) ||
				    (key->cipher == WLAN_CIPHER_SUITE_WEP40))
					rsi_hal_load_key(adapter->priv,
							 key->key,
							 key->keylen,
							 RSI_PAIRWISE_KEY,
							 key->keyidx,
							 key->cipher,
							 sta_idx,
							 vif);
			}

			common->num_stations++;
		}
	}

	if ((vif->type == NL80211_IFTYPE_STATION) ||
	    (vif->type == NL80211_IFTYPE_P2P_CLIENT)) {
		rsi_set_min_rate(hw, sta, common);
		if (sta->ht_cap.ht_supported) {
			common->vif_info[0].is_ht = true;
			common->bitrate_mask[NL80211_BAND_2GHZ] =
					sta->supp_rates[NL80211_BAND_2GHZ];
			if ((sta->ht_cap.cap & IEEE80211_HT_CAP_SGI_20) ||
			    (sta->ht_cap.cap & IEEE80211_HT_CAP_SGI_40))
				common->vif_info[0].sgi = true;
			ieee80211_start_tx_ba_session(sta, 0, 0);
		}
	}

unlock:
	mutex_unlock(&common->mutex);

	return status;
}

/**
 * rsi_mac80211_sta_remove() - This function notifies driver about a peer
 *			       getting disconnected.
 * @hw: Pointer to the ieee80211_hw structure.
 * @vif: Pointer to the ieee80211_vif structure.
 * @sta: Pointer to the ieee80211_sta structure.
 *
 * Return: 0 on success, negative error codes on failure.
 */
static int rsi_mac80211_sta_remove(struct ieee80211_hw *hw,
				   struct ieee80211_vif *vif,
				   struct ieee80211_sta *sta)
{
	struct rsi_hw *adapter = hw->priv;
	struct rsi_common *common = adapter->priv;
	struct ieee80211_bss_conf *bss = &vif->bss_conf;
	struct rsi_sta *rsta;

	rsi_dbg(INFO_ZONE, "Station Remove: %pM\n", sta->addr);

	mutex_lock(&common->mutex);

	if ((vif->type == NL80211_IFTYPE_AP) ||
	    (vif->type == NL80211_IFTYPE_P2P_GO)) {
		u8 sta_idx, cnt;

		/* Send peer notify to device */
		rsi_dbg(INFO_ZONE, "Indicate bss status to device\n");
		for (sta_idx = 0; sta_idx < common->max_stations; sta_idx++) {
			rsta = &common->stations[sta_idx];

			if (!rsta->sta)
				continue;
			if (!memcmp(rsta->sta->addr, sta->addr, ETH_ALEN)) {
				rsi_inform_bss_status(common, RSI_OPMODE_AP, 0,
						      sta->addr, sta->wme,
						      sta->aid, sta, sta_idx,
						      0, vif);
				rsta->sta = NULL;
				rsta->sta_id = -1;
				for (cnt = 0; cnt < IEEE80211_NUM_TIDS; cnt++)
					rsta->start_tx_aggr[cnt] = false;
				if (common->num_stations > 0)
					common->num_stations--;
				break;
			}
		}
		if (sta_idx >= common->max_stations)
			rsi_dbg(ERR_ZONE, "%s: No station found\n", __func__);
	}

	if ((vif->type == NL80211_IFTYPE_STATION) ||
	    (vif->type == NL80211_IFTYPE_P2P_CLIENT)) {
		/* Resetting all the fields to default values */
		memcpy((u8 *)bss->bssid, (u8 *)sta->addr, ETH_ALEN);
		bss->qos = sta->wme;
		common->bitrate_mask[NL80211_BAND_2GHZ] = 0;
		common->bitrate_mask[NL80211_BAND_5GHZ] = 0;
		common->min_rate = 0xffff;
		common->vif_info[0].is_ht = false;
		common->vif_info[0].sgi = false;
		common->vif_info[0].seq_start = 0;
		common->secinfo.ptk_cipher = 0;
		common->secinfo.gtk_cipher = 0;
		if (!common->iface_down)
			rsi_send_rx_filter_frame(common, 0);
	}
	mutex_unlock(&common->mutex);
	
	return 0;
}

/**
 * rsi_mac80211_set_antenna() - This function is used to configure
 *				tx and rx antennas.
 * @hw: Pointer to the ieee80211_hw structure.
 * @tx_ant: Bitmap for tx antenna
 * @rx_ant: Bitmap for rx antenna
 *
 * Return: 0 on success, Negative error code on failure.
 */
static int rsi_mac80211_set_antenna(struct ieee80211_hw *hw,
				    u32 tx_ant, u32 rx_ant)
{
	struct rsi_hw *adapter = hw->priv;
	struct rsi_common *common = adapter->priv;
	u8 antenna = 0;

	if (tx_ant > 1 || rx_ant > 1) {
		rsi_dbg(ERR_ZONE,
			"Invalid antenna selection (tx: %d, rx:%d)\n",
			tx_ant, rx_ant);
		rsi_dbg(ERR_ZONE,
			"Use 0 for int_ant, 1 for ext_ant\n");
		return -EINVAL; 
	}

	rsi_dbg(INFO_ZONE, "%s: Antenna map Tx %x Rx %d\n",
			__func__, tx_ant, rx_ant);

	mutex_lock(&common->mutex);

	antenna = tx_ant ? ANTENNA_SEL_UFL : ANTENNA_SEL_INT;
	if (common->ant_in_use != antenna)
		if (rsi_set_antenna(common, antenna))
			goto fail_set_antenna;

	rsi_dbg(INFO_ZONE, "(%s) Antenna path configured successfully\n",
		tx_ant ? "UFL" : "INT");

	common->ant_in_use = antenna;
	
	mutex_unlock(&common->mutex);
	
	return 0;

fail_set_antenna:
	rsi_dbg(ERR_ZONE, "%s: Failed.\n", __func__);
	mutex_unlock(&common->mutex);
	return -EINVAL;
}

/**
 * rsi_mac80211_get_antenna() - This function is used to configure 
 * 				tx and rx antennas.
 *
 * @hw: Pointer to the ieee80211_hw structure.
 * @tx_ant: Bitmap for tx antenna
 * @rx_ant: Bitmap for rx antenna
 * 
 * Return: 0 on success, negative error codes on failure.
 */
static int rsi_mac80211_get_antenna(struct ieee80211_hw *hw,
				    u32 *tx_ant, u32 *rx_ant)
{
	struct rsi_hw *adapter = hw->priv;
	struct rsi_common *common = adapter->priv;

	mutex_lock(&common->mutex);

	*tx_ant = (common->ant_in_use == ANTENNA_SEL_UFL) ? 1 : 0;
	*rx_ant = 0;

	mutex_unlock(&common->mutex);
	
	return 0;	
}

static int rsi_map_region_code(enum nl80211_dfs_regions region_code)
{
	switch (region_code) {
	case NL80211_DFS_FCC:
		return RSI_REGION_FCC;
	case NL80211_DFS_ETSI:
		return RSI_REGION_ETSI;
	case NL80211_DFS_JP:
		return RSI_REGION_TELEC;
	case NL80211_DFS_UNSET:
		return RSI_REGION_WORLD;
	}
	return RSI_REGION_WORLD;
}

static void rsi_reg_notify(struct wiphy *wiphy,
			   struct regulatory_request *request)
{
	struct ieee80211_supported_band *sband;
	struct ieee80211_channel *ch;
	struct ieee80211_hw *hw = wiphy_to_ieee80211_hw(wiphy);
	struct rsi_hw * adapter = hw->priv; 
	struct rsi_common *common = adapter->priv;
	int i;
	
	mutex_lock(&common->mutex);

	rsi_dbg(INFO_ZONE, "country = %s dfs_region = %d\n",
		request->alpha2, request->dfs_region);

	if (common->num_supp_bands > 1) {
		sband = wiphy->bands[NL80211_BAND_5GHZ];

		for (i = 0; i < sband->n_channels; i++) {
			ch = &sband->channels[i];
			if (ch->flags & IEEE80211_CHAN_DISABLED)
				continue;

			if (ch->flags & IEEE80211_CHAN_RADAR)
				ch->flags |= IEEE80211_CHAN_NO_IR;
		}
	}
	adapter->dfs_region = rsi_map_region_code(request->dfs_region);
	rsi_dbg(INFO_ZONE, "RSI region code = %d\n", adapter->dfs_region);
	
	adapter->country[0] = request->alpha2[0];
	adapter->country[1] = request->alpha2[1];

	mutex_unlock(&common->mutex);
}

static void rsi_mac80211_rfkill_poll(struct ieee80211_hw *hw)
{
	struct rsi_hw *adapter = hw->priv;
	struct rsi_common *common = adapter->priv;

	mutex_lock(&common->mutex);
	if (common->fsm_state != FSM_MAC_INIT_DONE)
		wiphy_rfkill_set_hw_state(hw->wiphy, true);
	else
		wiphy_rfkill_set_hw_state(hw->wiphy, false);
	mutex_unlock(&common->mutex);
}

static void rsi_resume_conn_channel(struct rsi_common *common)
{
	struct rsi_hw *adapter = common->priv;
	struct ieee80211_vif *vif;
	int cnt;

	for (cnt = 0; cnt < RSI_MAX_VIFS; cnt++) {
		vif = adapter->vifs[cnt];
		if (!vif)
			continue;

		if ((vif->type == NL80211_IFTYPE_AP) ||
		    (vif->type == NL80211_IFTYPE_P2P_GO)) {
			rsi_switch_channel(adapter, vif);
			break;
		}
		if (((vif->type == NL80211_IFTYPE_STATION) ||
		     (vif->type == NL80211_IFTYPE_P2P_CLIENT)) &&
		    vif->bss_conf.assoc) {
			rsi_switch_channel(adapter, vif);
			break;
		}
	}
}

void rsi_roc_timeout(struct timer_list *t)
{
	struct rsi_common *common = from_timer(common, t, roc_timer);

	rsi_dbg(INFO_ZONE, "Remain on channel expired\n");

	mutex_lock(&common->mutex);
	ieee80211_remain_on_channel_expired(common->priv->hw);

	if (timer_pending(&common->roc_timer))
		del_timer(&common->roc_timer);

	rsi_resume_conn_channel(common);
	mutex_unlock(&common->mutex);
}

static int rsi_mac80211_roc(struct ieee80211_hw *hw, struct ieee80211_vif *vif,
			    struct ieee80211_channel *chan, int duration,
			    enum ieee80211_roc_type type)
{
	struct rsi_hw *adapter = (struct rsi_hw *)hw->priv;
	struct rsi_common *common = (struct rsi_common *)adapter->priv;
	int status = 0;

	rsi_dbg(INFO_ZONE, "***** Remain on channel *****\n");

	mutex_lock(&common->mutex);
	rsi_dbg(INFO_ZONE, "%s: channel: %d duration: %dms\n",
		__func__, chan->hw_value, duration);

	if (timer_pending(&common->roc_timer)) {
		rsi_dbg(INFO_ZONE, "Stop on-going ROC\n");
		del_timer(&common->roc_timer);
	}
	common->roc_timer.expires = msecs_to_jiffies(duration) + jiffies;
	add_timer(&common->roc_timer);

	/* Configure band */
	if (rsi_band_check(common, chan)) {
		rsi_dbg(ERR_ZONE, "Failed to set band\n");
		status = -EINVAL;
		goto out;
	}

	/* Configure channel */
	if (rsi_set_channel(common, chan)) {
		rsi_dbg(ERR_ZONE, "Failed to set the channel\n");
		status = -EINVAL;
		goto out;
	}

	common->roc_vif = vif;
	ieee80211_ready_on_channel(hw);
	rsi_dbg(INFO_ZONE, "%s: Ready on channel :%d\n",
		__func__, chan->hw_value);

out:
	mutex_unlock(&common->mutex);

	return status;
}

static int rsi_mac80211_cancel_roc(struct ieee80211_hw *hw)
{
	struct rsi_hw *adapter = hw->priv;
	struct rsi_common *common = adapter->priv;

	rsi_dbg(INFO_ZONE, "Cancel remain on channel\n");

	mutex_lock(&common->mutex);
	if (!timer_pending(&common->roc_timer)) {
		mutex_unlock(&common->mutex);
		return 0;
	}

	del_timer(&common->roc_timer);

	rsi_resume_conn_channel(common);
	mutex_unlock(&common->mutex);

	return 0;
}

#ifdef CONFIG_PM
static const struct wiphy_wowlan_support rsi_wowlan_support = {
	.flags = WIPHY_WOWLAN_ANY |
		 WIPHY_WOWLAN_MAGIC_PKT |
		 WIPHY_WOWLAN_DISCONNECT |
		 WIPHY_WOWLAN_GTK_REKEY_FAILURE  |
		 WIPHY_WOWLAN_SUPPORTS_GTK_REKEY |
		 WIPHY_WOWLAN_EAP_IDENTITY_REQ   |
		 WIPHY_WOWLAN_4WAY_HANDSHAKE,
};

static u16 rsi_wow_map_triggers(struct rsi_common *common,
				struct cfg80211_wowlan *wowlan)
{
	u16 wow_triggers = 0;

	rsi_dbg(INFO_ZONE, "Mapping wowlan triggers\n");

	if (wowlan->any)
		wow_triggers |= RSI_WOW_ANY;
	if (wowlan->magic_pkt)
		wow_triggers |= RSI_WOW_MAGIC_PKT;
	if (wowlan->disconnect)
		wow_triggers |= RSI_WOW_DISCONNECT;
	if (wowlan->gtk_rekey_failure || wowlan->eap_identity_req ||
	    wowlan->four_way_handshake)
		wow_triggers |= RSI_WOW_GTK_REKEY;

	return wow_triggers;
}

int rsi_config_wowlan(struct rsi_hw *adapter, struct cfg80211_wowlan *wowlan)
{
	struct rsi_common *common = adapter->priv;
	u16 triggers = 0;
	u16 rx_filter_word = 0;
	struct ieee80211_bss_conf *bss = NULL;

	rsi_dbg(INFO_ZONE, "Config WoWLAN to device\n");

	if (!adapter->vifs[0])
		return -EINVAL;

	bss = &adapter->vifs[0]->bss_conf;

	if (WARN_ON(!wowlan)) {
		rsi_dbg(ERR_ZONE, "WoW triggers not enabled\n");
		return -EINVAL;
	}

	common->wow_flags |= RSI_WOW_ENABLED;
	triggers = rsi_wow_map_triggers(common, wowlan);
	if (!triggers) {
		rsi_dbg(ERR_ZONE, "%s:No valid WoW triggers\n", __func__);
		return -EINVAL;
	}
	if (!bss->assoc) {
		rsi_dbg(ERR_ZONE,
			"Cannot configure WoWLAN (Station not connected)\n");
		common->wow_flags |= RSI_WOW_NO_CONNECTION;
		return 0;
	}
	rsi_dbg(INFO_ZONE, "TRIGGERS %x\n", triggers);

	if (common->coex_mode > 1)
		rsi_disable_ps(adapter, adapter->vifs[0]);

	rsi_send_wowlan_request(common, triggers, 1);

	/**
	 * Increase the beacon_miss threshold & keep-alive timers in
	 * vap_update frame
	 */
	rsi_send_vap_dynamic_update(common);

	rx_filter_word = (ALLOW_DATA_ASSOC_PEER | DISALLOW_BEACONS);
	rsi_send_rx_filter_frame(common, rx_filter_word);

	return 0;
}
EXPORT_SYMBOL(rsi_config_wowlan);

static int rsi_mac80211_suspend(struct ieee80211_hw *hw,
				struct cfg80211_wowlan *wowlan)
{
	struct rsi_hw *adapter = hw->priv;
	struct rsi_common *common = adapter->priv;

	rsi_dbg(INFO_ZONE, "%s: mac80211 suspend\n", __func__);
	mutex_lock(&common->mutex);
	if (rsi_config_wowlan(adapter, wowlan)) {
		rsi_dbg(ERR_ZONE, "Failed to configure WoWLAN\n");
		mutex_unlock(&common->mutex);
		return 1;
	}
	mutex_unlock(&common->mutex);

	return 0;
}

static int rsi_mac80211_resume(struct ieee80211_hw *hw)
{
	u16 rx_filter_word = 0;
	struct rsi_hw *adapter = hw->priv;
	struct rsi_common *common = adapter->priv;

	common->wow_flags = 0;

	rsi_dbg(INFO_ZONE, "%s: mac80211 resume\n", __func__);

	if (common->hibernate_resume) {
		common->mac_ops_resumed = true;
		/* Device need a complete restart of all MAC operations.
		 * returning 1 will serve this purpose.
		 */
		return 1;
	}

	mutex_lock(&common->mutex);
	rsi_send_wowlan_request(common, 0, 0);

	rx_filter_word = (ALLOW_DATA_ASSOC_PEER | ALLOW_CTRL_ASSOC_PEER |
			  ALLOW_MGMT_ASSOC_PEER);
	rsi_send_rx_filter_frame(common, rx_filter_word);
	mutex_unlock(&common->mutex);

	return 0;
}

#endif

static const struct ieee80211_ops mac80211_ops = {
	.tx = rsi_mac80211_tx,
	.start = rsi_mac80211_start,
	.stop = rsi_mac80211_stop,
	.add_interface = rsi_mac80211_add_interface,
	.remove_interface = rsi_mac80211_remove_interface,
	.config = rsi_mac80211_config,
	.bss_info_changed = rsi_mac80211_bss_info_changed,
	.conf_tx = rsi_mac80211_conf_tx,
	.configure_filter = rsi_mac80211_conf_filter,
	.set_key = rsi_mac80211_set_key,
	.set_rts_threshold = rsi_mac80211_set_rts_threshold,
	.set_bitrate_mask = rsi_mac80211_set_rate_mask,
	.ampdu_action = rsi_mac80211_ampdu_action,
	.sta_add = rsi_mac80211_sta_add,
	.sta_remove = rsi_mac80211_sta_remove,
	.set_antenna = rsi_mac80211_set_antenna,
	.get_antenna = rsi_mac80211_get_antenna,
	.rfkill_poll = rsi_mac80211_rfkill_poll,
	.remain_on_channel = rsi_mac80211_roc,
	.cancel_remain_on_channel = rsi_mac80211_cancel_roc,
#ifdef CONFIG_PM
	.suspend = rsi_mac80211_suspend,
	.resume  = rsi_mac80211_resume,
#endif
	.hw_scan = rsi_mac80211_hw_scan_start,
	.cancel_hw_scan = rsi_mac80211_cancel_hw_scan,
};

/**
 * rsi_mac80211_attach() - This function is used to initialize Mac80211 stack.
 * @common: Pointer to the driver private structure.
 *
 * Return: 0 on success, negative error codes on failure.
 */
int rsi_mac80211_attach(struct rsi_common *common)
{
	int status = 0;
	struct ieee80211_hw *hw = NULL;
	struct wiphy *wiphy = NULL;
	struct rsi_hw *adapter = common->priv;
	u8 addr_mask[ETH_ALEN] = {0x0, 0x0, 0x0, 0x0, 0x0, 0x3};

	rsi_dbg(INIT_ZONE, "%s: Performing mac80211 attach\n", __func__);

	hw = ieee80211_alloc_hw(sizeof(struct rsi_hw), &mac80211_ops);
	if (!hw) {
		rsi_dbg(ERR_ZONE, "%s: ieee80211 hw alloc failed\n", __func__);
		return -ENOMEM;
	}

	wiphy = hw->wiphy;

	SET_IEEE80211_DEV(hw, adapter->device);

	hw->priv = adapter;
	adapter->hw = hw;

	ieee80211_hw_set(hw, SIGNAL_DBM);
	ieee80211_hw_set(hw, HAS_RATE_CONTROL);
	ieee80211_hw_set(hw, AMPDU_AGGREGATION);
	ieee80211_hw_set(hw, SUPPORTS_PS);
	ieee80211_hw_set(hw, SUPPORTS_DYNAMIC_PS);

	hw->queues = MAX_HW_QUEUES;
	hw->extra_tx_headroom = RSI_NEEDED_HEADROOM;

	hw->max_rates = 1;
	hw->max_rate_tries = MAX_RETRIES;
	hw->uapsd_queues = RSI_IEEE80211_UAPSD_QUEUES;
	hw->uapsd_max_sp_len = IEEE80211_WMM_IE_STA_QOSINFO_SP_ALL;

	hw->max_tx_aggregation_subframes = RSI_MAX_TX_AGGR_FRMS;
	hw->max_rx_aggregation_subframes = RSI_MAX_RX_AGGR_FRMS;
	hw->rate_control_algorithm = "AARF";

	SET_IEEE80211_PERM_ADDR(hw, common->mac_addr);
	ether_addr_copy(hw->wiphy->addr_mask, addr_mask);

	wiphy->interface_modes = BIT(NL80211_IFTYPE_STATION) |
				 BIT(NL80211_IFTYPE_AP) |
				 BIT(NL80211_IFTYPE_P2P_DEVICE) |
				 BIT(NL80211_IFTYPE_P2P_CLIENT) |
				 BIT(NL80211_IFTYPE_P2P_GO);

	wiphy->signal_type = CFG80211_SIGNAL_TYPE_MBM;
	wiphy->retry_short = RETRY_SHORT;
	wiphy->retry_long  = RETRY_LONG;
	wiphy->frag_threshold = IEEE80211_MAX_FRAG_THRESHOLD;
	wiphy->rts_threshold = IEEE80211_MAX_RTS_THRESHOLD;
	wiphy->flags = 0;

	wiphy->available_antennas_rx = 1;
	wiphy->available_antennas_tx = 1;

	rsi_register_rates_channels(adapter, NL80211_BAND_2GHZ);
	wiphy->bands[NL80211_BAND_2GHZ] =
		&adapter->sbands[NL80211_BAND_2GHZ];
	if (common->num_supp_bands > 1) {
		rsi_register_rates_channels(adapter, NL80211_BAND_5GHZ);
		wiphy->bands[NL80211_BAND_5GHZ] =
			&adapter->sbands[NL80211_BAND_5GHZ];
	}

	/* AP Parameters */
	wiphy->max_ap_assoc_sta = rsi_max_ap_stas[common->oper_mode - 1];
	common->max_stations = wiphy->max_ap_assoc_sta;
	rsi_dbg(ERR_ZONE, "Max Stations Allowed = %d\n", common->max_stations);
	hw->sta_data_size = sizeof(struct rsi_sta);

	wiphy->max_scan_ssids = RSI_MAX_SCAN_SSIDS;
	wiphy->max_scan_ie_len = RSI_MAX_SCAN_IE_LEN;
	wiphy->flags = WIPHY_FLAG_REPORTS_OBSS;
	wiphy->flags |= WIPHY_FLAG_AP_UAPSD;
	wiphy->features |= NL80211_FEATURE_INACTIVITY_TIMER;
	wiphy->reg_notifier = rsi_reg_notify;

#ifdef CONFIG_PM
	wiphy->wowlan = &rsi_wowlan_support;
#endif

	wiphy_ext_feature_set(wiphy, NL80211_EXT_FEATURE_CQM_RSSI_LIST);

	/* Wi-Fi direct parameters */
	wiphy->flags |= WIPHY_FLAG_HAS_REMAIN_ON_CHANNEL;
	wiphy->flags |= WIPHY_FLAG_OFFCHAN_TX;
	wiphy->max_remain_on_channel_duration = 10000;
	hw->max_listen_interval = 10;
	wiphy->iface_combinations = rsi_iface_combinations;
	wiphy->n_iface_combinations = ARRAY_SIZE(rsi_iface_combinations);

	if (common->coex_mode > 1)
		wiphy->flags |= WIPHY_FLAG_PS_ON_BY_DEFAULT;

	status = ieee80211_register_hw(hw);
	if (status)
		return status;

	return rsi_init_dbgfs(adapter);
}<|MERGE_RESOLUTION|>--- conflicted
+++ resolved
@@ -239,10 +239,7 @@
 	struct ieee80211_bss_conf *bss = &vif->bss_conf;
 
 	rsi_dbg(INFO_ZONE, "***** Hardware scan start *****\n");
-<<<<<<< HEAD
-=======
 	common->mac_ops_resumed = false;
->>>>>>> 5c0c4c85
 
 	if (common->fsm_state != FSM_MAC_INIT_DONE)
 		return -ENODEV;
@@ -289,11 +286,7 @@
 			common->bgscan_en = false;
 		info.aborted = false;
 		ieee80211_scan_completed(adapter->hw, &info);
-<<<<<<< HEAD
-		rsi_dbg(INFO_ZONE, "Back ground scan cancelled\b\n");
-=======
 		rsi_dbg(INFO_ZONE, "Back ground scan cancelled\n");
->>>>>>> 5c0c4c85
 	}
 	common->hwscan = NULL;
 	mutex_unlock(&common->mutex);
