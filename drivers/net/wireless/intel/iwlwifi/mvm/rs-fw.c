/******************************************************************************
 *
 * This file is provided under a dual BSD/GPLv2 license.  When using or
 * redistributing this file, you may do so under either license.
 *
 * GPL LICENSE SUMMARY
 *
 * Copyright(c) 2017        Intel Deutschland GmbH
 * Copyright(c) 2018 - 2019 Intel Corporation
 *
 * This program is free software; you can redistribute it and/or modify
 * it under the terms of version 2 of the GNU General Public License as
 * published by the Free Software Foundation.
 *
 * This program is distributed in the hope that it will be useful, but
 * WITHOUT ANY WARRANTY; without even the implied warranty of
 * MERCHANTABILITY or FITNESS FOR A PARTICULAR PURPOSE.  See the GNU
 * General Public License for more details.
 *
 * The full GNU General Public License is included in this distribution
 * in the file called COPYING.
 *
 * Contact Information:
 *  Intel Linux Wireless <linuxwifi@intel.com>
 * Intel Corporation, 5200 N.E. Elam Young Parkway, Hillsboro, OR 97124-6497
 *
 * BSD LICENSE
 *
 * Copyright(c) 2017        Intel Deutschland GmbH
 * Copyright(c) 2018 - 2019 Intel Corporation
 * All rights reserved.
 *
 * Redistribution and use in source and binary forms, with or without
 * modification, are permitted provided that the following conditions
 * are met:
 *
 *  * Redistributions of source code must retain the above copyright
 *    notice, this list of conditions and the following disclaimer.
 *  * Redistributions in binary form must reproduce the above copyright
 *    notice, this list of conditions and the following disclaimer in
 *    the documentation and/or other materials provided with the
 *    distribution.
 *  * Neither the name Intel Corporation nor the names of its
 *    contributors may be used to endorse or promote products derived
 *    from this software without specific prior written permission.
 *
 * THIS SOFTWARE IS PROVIDED BY THE COPYRIGHT HOLDERS AND CONTRIBUTORS
 * "AS IS" AND ANY EXPRESS OR IMPLIED WARRANTIES, INCLUDING, BUT NOT
 * LIMITED TO, THE IMPLIED WARRANTIES OF MERCHANTABILITY AND FITNESS FOR
 * A PARTICULAR PURPOSE ARE DISCLAIMED. IN NO EVENT SHALL THE COPYRIGHT
 * OWNER OR CONTRIBUTORS BE LIABLE FOR ANY DIRECT, INDIRECT, INCIDENTAL,
 * SPECIAL, EXEMPLARY, OR CONSEQUENTIAL DAMAGES (INCLUDING, BUT NOT
 * LIMITED TO, PROCUREMENT OF SUBSTITUTE GOODS OR SERVICES; LOSS OF USE,
 * DATA, OR PROFITS; OR BUSINESS INTERRUPTION) HOWEVER CAUSED AND ON ANY
 * THEORY OF LIABILITY, WHETHER IN CONTRACT, STRICT LIABILITY, OR TORT
 * (INCLUDING NEGLIGENCE OR OTHERWISE) ARISING IN ANY WAY OUT OF THE USE
 * OF THIS SOFTWARE, EVEN IF ADVISED OF THE POSSIBILITY OF SUCH DAMAGE.
 *
 *****************************************************************************/
#include "rs.h"
#include "fw-api.h"
#include "sta.h"
#include "iwl-op-mode.h"
#include "mvm.h"

static u8 rs_fw_bw_from_sta_bw(struct ieee80211_sta *sta)
{
	switch (sta->bandwidth) {
	case IEEE80211_STA_RX_BW_160:
		return IWL_TLC_MNG_CH_WIDTH_160MHZ;
	case IEEE80211_STA_RX_BW_80:
		return IWL_TLC_MNG_CH_WIDTH_80MHZ;
	case IEEE80211_STA_RX_BW_40:
		return IWL_TLC_MNG_CH_WIDTH_40MHZ;
	case IEEE80211_STA_RX_BW_20:
	default:
		return IWL_TLC_MNG_CH_WIDTH_20MHZ;
	}
}

static u8 rs_fw_set_active_chains(u8 chains)
{
	u8 fw_chains = 0;

	if (chains & ANT_A)
		fw_chains |= IWL_TLC_MNG_CHAIN_A_MSK;
	if (chains & ANT_B)
		fw_chains |= IWL_TLC_MNG_CHAIN_B_MSK;
	if (chains & ANT_C)
		WARN(false,
		     "tlc offload doesn't support antenna C. chains: 0x%x\n",
		     chains);

	return fw_chains;
}

static u8 rs_fw_sgi_cw_support(struct ieee80211_sta *sta)
{
	struct ieee80211_sta_ht_cap *ht_cap = &sta->ht_cap;
	struct ieee80211_sta_vht_cap *vht_cap = &sta->vht_cap;
	struct ieee80211_sta_he_cap *he_cap = &sta->he_cap;
	u8 supp = 0;

	if (he_cap && he_cap->has_he)
		return 0;

	if (ht_cap->cap & IEEE80211_HT_CAP_SGI_20)
		supp |= BIT(IWL_TLC_MNG_CH_WIDTH_20MHZ);
	if (ht_cap->cap & IEEE80211_HT_CAP_SGI_40)
		supp |= BIT(IWL_TLC_MNG_CH_WIDTH_40MHZ);
	if (vht_cap->cap & IEEE80211_VHT_CAP_SHORT_GI_80)
		supp |= BIT(IWL_TLC_MNG_CH_WIDTH_80MHZ);
	if (vht_cap->cap & IEEE80211_VHT_CAP_SHORT_GI_160)
		supp |= BIT(IWL_TLC_MNG_CH_WIDTH_160MHZ);

	return supp;
}

static u16 rs_fw_get_config_flags(struct iwl_mvm *mvm,
				  struct ieee80211_sta *sta,
				  struct ieee80211_supported_band *sband)
{
	struct ieee80211_sta_ht_cap *ht_cap = &sta->ht_cap;
	struct ieee80211_sta_vht_cap *vht_cap = &sta->vht_cap;
	struct ieee80211_sta_he_cap *he_cap = &sta->he_cap;
	bool vht_ena = vht_cap && vht_cap->vht_supported;
	u16 flags = 0;

	if (mvm->cfg->ht_params->stbc &&
	    (num_of_ant(iwl_mvm_get_valid_tx_ant(mvm)) > 1)) {
		if (he_cap && he_cap->has_he) {
			if (he_cap->he_cap_elem.phy_cap_info[2] &
			    IEEE80211_HE_PHY_CAP2_STBC_RX_UNDER_80MHZ)
				flags |= IWL_TLC_MNG_CFG_FLAGS_STBC_MSK;

			if (he_cap->he_cap_elem.phy_cap_info[7] &
			    IEEE80211_HE_PHY_CAP7_STBC_RX_ABOVE_80MHZ)
				flags |= IWL_TLC_MNG_CFG_FLAGS_HE_STBC_160MHZ_MSK;
		} else if ((ht_cap &&
			    (ht_cap->cap & IEEE80211_HT_CAP_RX_STBC)) ||
			   (vht_ena &&
			    (vht_cap->cap & IEEE80211_VHT_CAP_RXSTBC_MASK)))
			flags |= IWL_TLC_MNG_CFG_FLAGS_STBC_MSK;
	}

	if (mvm->cfg->ht_params->ldpc &&
	    ((ht_cap && (ht_cap->cap & IEEE80211_HT_CAP_LDPC_CODING)) ||
	     (vht_ena && (vht_cap->cap & IEEE80211_VHT_CAP_RXLDPC))))
		flags |= IWL_TLC_MNG_CFG_FLAGS_LDPC_MSK;

	/* consider our LDPC support in case of HE */
	if (sband->iftype_data && sband->iftype_data->he_cap.has_he &&
	    !(sband->iftype_data->he_cap.he_cap_elem.phy_cap_info[1] &
	     IEEE80211_HE_PHY_CAP1_LDPC_CODING_IN_PAYLOAD))
		flags &= ~IWL_TLC_MNG_CFG_FLAGS_LDPC_MSK;

	if (he_cap && he_cap->has_he &&
	    (he_cap->he_cap_elem.phy_cap_info[3] &
	     IEEE80211_HE_PHY_CAP3_DCM_MAX_CONST_RX_MASK))
		flags |= IWL_TLC_MNG_CFG_FLAGS_HE_DCM_NSS_1_MSK;

	return flags;
}

static
int rs_fw_vht_highest_rx_mcs_index(const struct ieee80211_sta_vht_cap *vht_cap,
				   int nss)
{
	u16 rx_mcs = le16_to_cpu(vht_cap->vht_mcs.rx_mcs_map) &
		(0x3 << (2 * (nss - 1)));
	rx_mcs >>= (2 * (nss - 1));

	switch (rx_mcs) {
	case IEEE80211_VHT_MCS_SUPPORT_0_7:
		return IWL_TLC_MNG_HT_RATE_MCS7;
	case IEEE80211_VHT_MCS_SUPPORT_0_8:
		return IWL_TLC_MNG_HT_RATE_MCS8;
	case IEEE80211_VHT_MCS_SUPPORT_0_9:
		return IWL_TLC_MNG_HT_RATE_MCS9;
	default:
		WARN_ON_ONCE(1);
		break;
	}

	return 0;
}

static void
rs_fw_vht_set_enabled_rates(const struct ieee80211_sta *sta,
			    const struct ieee80211_sta_vht_cap *vht_cap,
			    struct iwl_tlc_config_cmd *cmd)
{
	u16 supp;
	int i, highest_mcs;

	for (i = 0; i < sta->rx_nss; i++) {
		if (i == MAX_NSS)
			break;

		highest_mcs = rs_fw_vht_highest_rx_mcs_index(vht_cap, i + 1);
		if (!highest_mcs)
			continue;

		supp = BIT(highest_mcs + 1) - 1;
		if (sta->bandwidth == IEEE80211_STA_RX_BW_20)
			supp &= ~BIT(IWL_TLC_MNG_HT_RATE_MCS9);

		cmd->ht_rates[i][0] = cpu_to_le16(supp);
		if (sta->bandwidth == IEEE80211_STA_RX_BW_160)
			cmd->ht_rates[i][1] = cmd->ht_rates[i][0];
	}
}

static u16 rs_fw_he_ieee80211_mcs_to_rs_mcs(u16 mcs)
{
	switch (mcs) {
	case IEEE80211_HE_MCS_SUPPORT_0_7:
		return BIT(IWL_TLC_MNG_HT_RATE_MCS7 + 1) - 1;
	case IEEE80211_HE_MCS_SUPPORT_0_9:
		return BIT(IWL_TLC_MNG_HT_RATE_MCS9 + 1) - 1;
	case IEEE80211_HE_MCS_SUPPORT_0_11:
		return BIT(IWL_TLC_MNG_HT_RATE_MCS11 + 1) - 1;
	case IEEE80211_HE_MCS_NOT_SUPPORTED:
		return 0;
	}

	WARN(1, "invalid HE MCS %d\n", mcs);
	return 0;
}

static void
rs_fw_he_set_enabled_rates(const struct ieee80211_sta *sta,
			   struct ieee80211_supported_band *sband,
			   struct iwl_tlc_config_cmd *cmd)
{
	const struct ieee80211_sta_he_cap *he_cap = &sta->he_cap;
	u16 mcs_160 = le16_to_cpu(he_cap->he_mcs_nss_supp.rx_mcs_160);
	u16 mcs_80 = le16_to_cpu(he_cap->he_mcs_nss_supp.rx_mcs_80);
	u16 tx_mcs_80 =
		le16_to_cpu(sband->iftype_data->he_cap.he_mcs_nss_supp.tx_mcs_80);
	u16 tx_mcs_160 =
		le16_to_cpu(sband->iftype_data->he_cap.he_mcs_nss_supp.tx_mcs_160);
	int i;

	for (i = 0; i < sta->rx_nss && i < MAX_NSS; i++) {
		u16 _mcs_160 = (mcs_160 >> (2 * i)) & 0x3;
		u16 _mcs_80 = (mcs_80 >> (2 * i)) & 0x3;
		u16 _tx_mcs_160 = (tx_mcs_160 >> (2 * i)) & 0x3;
		u16 _tx_mcs_80 = (tx_mcs_80 >> (2 * i)) & 0x3;

		/* If one side doesn't support - mark both as not supporting */
		if (_mcs_80 == IEEE80211_HE_MCS_NOT_SUPPORTED ||
		    _tx_mcs_80 == IEEE80211_HE_MCS_NOT_SUPPORTED) {
			_mcs_80 = IEEE80211_HE_MCS_NOT_SUPPORTED;
			_tx_mcs_80 = IEEE80211_HE_MCS_NOT_SUPPORTED;
		}
		if (_mcs_80 > _tx_mcs_80)
			_mcs_80 = _tx_mcs_80;
		cmd->ht_rates[i][0] =
			cpu_to_le16(rs_fw_he_ieee80211_mcs_to_rs_mcs(_mcs_80));

		/* If one side doesn't support - mark both as not supporting */
		if (_mcs_160 == IEEE80211_HE_MCS_NOT_SUPPORTED ||
		    _tx_mcs_160 == IEEE80211_HE_MCS_NOT_SUPPORTED) {
			_mcs_160 = IEEE80211_HE_MCS_NOT_SUPPORTED;
			_tx_mcs_160 = IEEE80211_HE_MCS_NOT_SUPPORTED;
		}
		if (_mcs_160 > _tx_mcs_160)
			_mcs_160 = _tx_mcs_160;
		cmd->ht_rates[i][1] =
			cpu_to_le16(rs_fw_he_ieee80211_mcs_to_rs_mcs(_mcs_160));
	}
}

static void rs_fw_set_supp_rates(struct ieee80211_sta *sta,
				 struct ieee80211_supported_band *sband,
				 struct iwl_tlc_config_cmd *cmd)
{
	int i;
	unsigned long tmp;
	unsigned long supp; /* must be unsigned long for for_each_set_bit */
	const struct ieee80211_sta_ht_cap *ht_cap = &sta->ht_cap;
	const struct ieee80211_sta_vht_cap *vht_cap = &sta->vht_cap;
	const struct ieee80211_sta_he_cap *he_cap = &sta->he_cap;

	/* non HT rates */
	supp = 0;
	tmp = sta->supp_rates[sband->band];
	for_each_set_bit(i, &tmp, BITS_PER_LONG)
		supp |= BIT(sband->bitrates[i].hw_value);

	cmd->non_ht_rates = cpu_to_le16(supp);
	cmd->mode = IWL_TLC_MNG_MODE_NON_HT;

	/* HT/VHT rates */
	if (he_cap && he_cap->has_he) {
		cmd->mode = IWL_TLC_MNG_MODE_HE;
		rs_fw_he_set_enabled_rates(sta, sband, cmd);
	} else if (vht_cap && vht_cap->vht_supported) {
		cmd->mode = IWL_TLC_MNG_MODE_VHT;
		rs_fw_vht_set_enabled_rates(sta, vht_cap, cmd);
	} else if (ht_cap && ht_cap->ht_supported) {
		cmd->mode = IWL_TLC_MNG_MODE_HT;
		cmd->ht_rates[0][0] = cpu_to_le16(ht_cap->mcs.rx_mask[0]);
		cmd->ht_rates[1][0] = cpu_to_le16(ht_cap->mcs.rx_mask[1]);
	}
}

void iwl_mvm_tlc_update_notif(struct iwl_mvm *mvm,
			      struct iwl_rx_cmd_buffer *rxb)
{
	struct iwl_rx_packet *pkt = rxb_addr(rxb);
	struct iwl_tlc_update_notif *notif;
	struct ieee80211_sta *sta;
	struct iwl_mvm_sta *mvmsta;
	struct iwl_lq_sta_rs_fw *lq_sta;
	u32 flags;

	rcu_read_lock();

	notif = (void *)pkt->data;
	sta = rcu_dereference(mvm->fw_id_to_mac_id[notif->sta_id]);
	if (IS_ERR_OR_NULL(sta)) {
		IWL_ERR(mvm, "Invalid sta id (%d) in FW TLC notification\n",
			notif->sta_id);
		goto out;
	}

	mvmsta = iwl_mvm_sta_from_mac80211(sta);

	if (!mvmsta) {
		IWL_ERR(mvm, "Invalid sta id (%d) in FW TLC notification\n",
			notif->sta_id);
		goto out;
	}

	flags = le32_to_cpu(notif->flags);

	lq_sta = &mvmsta->lq_sta.rs_fw;

	if (flags & IWL_TLC_NOTIF_FLAG_RATE) {
		lq_sta->last_rate_n_flags = le32_to_cpu(notif->rate);
		IWL_DEBUG_RATE(mvm, "new rate_n_flags: 0x%X\n",
			       lq_sta->last_rate_n_flags);
	}

	if (flags & IWL_TLC_NOTIF_FLAG_AMSDU) {
		u16 size = le32_to_cpu(notif->amsdu_size);
		int i;

		if (WARN_ON(sta->max_amsdu_len < size))
			goto out;

		mvmsta->amsdu_enabled = le32_to_cpu(notif->amsdu_enabled);
		mvmsta->max_amsdu_len = size;
		sta->max_rc_amsdu_len = mvmsta->max_amsdu_len;

		for (i = 0; i < IWL_MAX_TID_COUNT; i++) {
			if (mvmsta->amsdu_enabled & BIT(i))
				sta->max_tid_amsdu_len[i] =
					iwl_mvm_max_amsdu_size(mvm, sta, i);
			else
				/*
				 * Not so elegant, but this will effectively
				 * prevent AMSDU on this TID
				 */
				sta->max_tid_amsdu_len[i] = 1;
		}

		IWL_DEBUG_RATE(mvm,
			       "AMSDU update. AMSDU size: %d, AMSDU selected size: %d, AMSDU TID bitmap 0x%X\n",
			       le32_to_cpu(notif->amsdu_size), size,
			       mvmsta->amsdu_enabled);
	}
out:
	rcu_read_unlock();
}

static u16 rs_fw_get_max_amsdu_len(struct ieee80211_sta *sta)
{
	const struct ieee80211_sta_vht_cap *vht_cap = &sta->vht_cap;
	const struct ieee80211_sta_ht_cap *ht_cap = &sta->ht_cap;

	if (vht_cap && vht_cap->vht_supported) {
		switch (vht_cap->cap & IEEE80211_VHT_CAP_MAX_MPDU_MASK) {
		case IEEE80211_VHT_CAP_MAX_MPDU_LENGTH_11454:
			return IEEE80211_MAX_MPDU_LEN_VHT_11454;
		case IEEE80211_VHT_CAP_MAX_MPDU_LENGTH_7991:
			return IEEE80211_MAX_MPDU_LEN_VHT_7991;
		default:
			return IEEE80211_MAX_MPDU_LEN_VHT_3895;
	}

	} else if (ht_cap && ht_cap->ht_supported) {
		if (ht_cap->cap & IEEE80211_HT_CAP_MAX_AMSDU)
			/*
			 * agg is offloaded so we need to assume that agg
			 * are enabled and max mpdu in ampdu is 4095
			 * (spec 802.11-2016 9.3.2.1)
			 */
			return IEEE80211_MAX_MPDU_LEN_HT_BA;
		else
			return IEEE80211_MAX_MPDU_LEN_HT_3839;
	}

	/* in legacy mode no amsdu is enabled so return zero */
	return 0;
}

void rs_fw_rate_init(struct iwl_mvm *mvm, struct ieee80211_sta *sta,
		     enum nl80211_band band, bool update)
{
	struct ieee80211_hw *hw = mvm->hw;
	struct iwl_mvm_sta *mvmsta = iwl_mvm_sta_from_mac80211(sta);
	struct iwl_lq_sta_rs_fw *lq_sta = &mvmsta->lq_sta.rs_fw;
	u32 cmd_id = iwl_cmd_id(TLC_MNG_CONFIG_CMD, DATA_PATH_GROUP, 0);
	struct ieee80211_supported_band *sband = hw->wiphy->bands[band];
	u16 max_amsdu_len = rs_fw_get_max_amsdu_len(sta);
	struct iwl_tlc_config_cmd cfg_cmd = {
		.sta_id = mvmsta->sta_id,
		.max_ch_width = update ?
			rs_fw_bw_from_sta_bw(sta) : RATE_MCS_CHAN_WIDTH_20,
		.flags = cpu_to_le16(rs_fw_get_config_flags(mvm, sta, sband)),
		.chains = rs_fw_set_active_chains(iwl_mvm_get_valid_tx_ant(mvm)),
		.sgi_ch_width_supp = rs_fw_sgi_cw_support(sta),
		.max_mpdu_len = cpu_to_le16(max_amsdu_len),
		.amsdu = iwl_mvm_is_csum_supported(mvm),
	};
	int ret;

	memset(lq_sta, 0, offsetof(typeof(*lq_sta), pers));

#ifdef CONFIG_IWLWIFI_DEBUGFS
	iwl_mvm_reset_frame_stats(mvm);
#endif
	rs_fw_set_supp_rates(sta, sband, &cfg_cmd);

	/*
	 * since TLC offload works with one mode we can assume
	 * that only vht/ht is used and also set it as station max amsdu
	 */
	sta->max_amsdu_len = max_amsdu_len;

<<<<<<< HEAD
	ret = iwl_mvm_send_cmd_pdu(mvm, cmd_id, 0, sizeof(cfg_cmd), &cfg_cmd);
=======
	ret = iwl_mvm_send_cmd_pdu(mvm, cmd_id, CMD_ASYNC, sizeof(cfg_cmd),
				   &cfg_cmd);
>>>>>>> 4b972a01
	if (ret)
		IWL_ERR(mvm, "Failed to send rate scale config (%d)\n", ret);
}

int rs_fw_tx_protection(struct iwl_mvm *mvm, struct iwl_mvm_sta *mvmsta,
			bool enable)
{
	/* TODO: need to introduce a new FW cmd since LQ cmd is not relevant */
	IWL_DEBUG_RATE(mvm, "tx protection - not implemented yet.\n");
	return 0;
}

void iwl_mvm_rs_add_sta(struct iwl_mvm *mvm, struct iwl_mvm_sta *mvmsta)
{
	struct iwl_lq_sta_rs_fw *lq_sta = &mvmsta->lq_sta.rs_fw;

	IWL_DEBUG_RATE(mvm, "create station rate scale window\n");

	lq_sta->pers.drv = mvm;
	lq_sta->pers.sta_id = mvmsta->sta_id;
	lq_sta->pers.chains = 0;
	memset(lq_sta->pers.chain_signal, 0, sizeof(lq_sta->pers.chain_signal));
	lq_sta->pers.last_rssi = S8_MIN;
	lq_sta->last_rate_n_flags = 0;

#ifdef CONFIG_MAC80211_DEBUGFS
	lq_sta->pers.dbg_fixed_rate = 0;
#endif
}<|MERGE_RESOLUTION|>--- conflicted
+++ resolved
@@ -441,12 +441,8 @@
 	 */
 	sta->max_amsdu_len = max_amsdu_len;
 
-<<<<<<< HEAD
-	ret = iwl_mvm_send_cmd_pdu(mvm, cmd_id, 0, sizeof(cfg_cmd), &cfg_cmd);
-=======
 	ret = iwl_mvm_send_cmd_pdu(mvm, cmd_id, CMD_ASYNC, sizeof(cfg_cmd),
 				   &cfg_cmd);
->>>>>>> 4b972a01
 	if (ret)
 		IWL_ERR(mvm, "Failed to send rate scale config (%d)\n", ret);
 }
