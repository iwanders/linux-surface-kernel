--- conflicted
+++ resolved
@@ -875,13 +875,8 @@
 		goto out;
 	}
 
-<<<<<<< HEAD
 	ret = macvtap_do_read(q, iv, len, file->f_flags & O_NONBLOCK);
-	ret = min_t(ssize_t, ret, len); /* XXX copied from tun.c. Why? */
-=======
-	ret = macvtap_do_read(q, iocb, iv, len, file->f_flags & O_NONBLOCK);
 	ret = min_t(ssize_t, ret, len);
->>>>>>> 35eecf05
 	if (ret > 0)
 		iocb->ki_pos = ret;
 out:
