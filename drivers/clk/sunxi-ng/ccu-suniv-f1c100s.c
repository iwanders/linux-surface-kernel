--- conflicted
+++ resolved
@@ -538,13 +538,9 @@
 	val &= ~GENMASK(19, 16);
 	writel(val | (3 << 16), reg + SUNIV_PLL_AUDIO_REG);
 
-<<<<<<< HEAD
-	of_sunxi_ccu_probe(node, reg, &suniv_ccu_desc);
-=======
 	ret = devm_sunxi_ccu_probe(&pdev->dev, reg, &suniv_ccu_desc);
 	if (ret)
 		return ret;
->>>>>>> 754e0b0e
 
 	/* Gate then ungate PLL CPU after any rate changes */
 	ccu_pll_notifier_register(&suniv_pll_cpu_nb);
