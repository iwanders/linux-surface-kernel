--- conflicted
+++ resolved
@@ -518,10 +518,7 @@
 	{ .compatible = "qcom,sc7180-rpmh-clk", .data = &clk_rpmh_sc7180},
 	{ .compatible = "qcom,sdm845-rpmh-clk", .data = &clk_rpmh_sdm845},
 	{ .compatible = "qcom,sm8150-rpmh-clk", .data = &clk_rpmh_sm8150},
-<<<<<<< HEAD
-=======
 	{ .compatible = "qcom,sm8250-rpmh-clk", .data = &clk_rpmh_sm8250},
->>>>>>> 04d5ce62
 	{ }
 };
 MODULE_DEVICE_TABLE(of, clk_rpmh_match_table);
