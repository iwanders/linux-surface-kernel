--- conflicted
+++ resolved
@@ -127,10 +127,6 @@
 
 static void orangefs_free_inode(struct inode *inode)
 {
-<<<<<<< HEAD
-	kmem_cache_free(orangefs_inode_cache, ORANGEFS_I(inode));
-=======
-	struct inode *inode = container_of(head, struct inode, i_rcu);
 	struct orangefs_inode_s *orangefs_inode = ORANGEFS_I(inode);
 	struct orangefs_cached_xattr *cx;
 	struct hlist_node *tmp;
@@ -142,7 +138,6 @@
 	}
 
 	kmem_cache_free(orangefs_inode_cache, orangefs_inode);
->>>>>>> 33713cd0
 }
 
 static void orangefs_destroy_inode(struct inode *inode)
