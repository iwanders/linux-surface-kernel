--- conflicted
+++ resolved
@@ -36,15 +36,7 @@
 obj-$(CONFIG_CPU_SUP_TRANSMETA_32)	+= transmeta.o
 obj-$(CONFIG_CPU_SUP_UMC_32)		+= umc.o
 
-<<<<<<< HEAD
-obj-$(CONFIG_X86_MCE)			+= mcheck/
-=======
-obj-$(CONFIG_INTEL_RDT)	+= intel_rdt.o intel_rdt_rdtgroup.o intel_rdt_monitor.o
-obj-$(CONFIG_INTEL_RDT)	+= intel_rdt_ctrlmondata.o intel_rdt_pseudo_lock.o
-CFLAGS_intel_rdt_pseudo_lock.o = -I$(src)
-
 obj-$(CONFIG_X86_MCE)			+= mce/
->>>>>>> 72a8f089
 obj-$(CONFIG_MTRR)			+= mtrr/
 obj-$(CONFIG_MICROCODE)			+= microcode/
 obj-$(CONFIG_RESCTRL)			+= resctrl/
