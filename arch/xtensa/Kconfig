# SPDX-License-Identifier: GPL-2.0
config ZONE_DMA
	def_bool y

config XTENSA
	def_bool y
<<<<<<< HEAD
=======
	select ARCH_HAS_SG_CHAIN
>>>>>>> f9885ef8
	select ARCH_HAS_SYNC_DMA_FOR_CPU
	select ARCH_HAS_SYNC_DMA_FOR_DEVICE
	select ARCH_NO_COHERENT_DMA_MMAP if !MMU
	select ARCH_WANT_FRAME_POINTERS
	select ARCH_WANT_IPC_PARSE_VERSION
	select BUILDTIME_EXTABLE_SORT
	select CLONE_BACKWARDS
	select COMMON_CLK
	select DMA_NONCOHERENT_OPS
	select GENERIC_ATOMIC64
	select GENERIC_CLOCKEVENTS
	select GENERIC_IRQ_SHOW
	select GENERIC_PCI_IOMAP
	select GENERIC_SCHED_CLOCK
	select GENERIC_STRNCPY_FROM_USER if KASAN
	select HAVE_ARCH_KASAN if MMU
	select HAVE_DEBUG_KMEMLEAK
	select HAVE_DMA_CONTIGUOUS
	select HAVE_EXIT_THREAD
	select HAVE_FUNCTION_TRACER
	select HAVE_FUTEX_CMPXCHG if !MMU
	select HAVE_HW_BREAKPOINT if PERF_EVENTS
	select HAVE_IRQ_TIME_ACCOUNTING
	select HAVE_MEMBLOCK
	select HAVE_OPROFILE
	select HAVE_PERF_EVENTS
	select HAVE_STACKPROTECTOR
	select IRQ_DOMAIN
	select MODULES_USE_ELF_RELA
	select NO_BOOTMEM
	select PERF_USE_VMALLOC
	select VIRT_TO_BUS
	help
	  Xtensa processors are 32-bit RISC machines designed by Tensilica
	  primarily for embedded systems.  These processors are both
	  configurable and extensible.  The Linux port to the Xtensa
	  architecture supports all processor configurations and extensions,
	  with reasonable minimum requirements.  The Xtensa Linux project has
	  a home page at <http://www.linux-xtensa.org/>.

config RWSEM_XCHGADD_ALGORITHM
	def_bool y

config GENERIC_HWEIGHT
	def_bool y

config ARCH_HAS_ILOG2_U32
	def_bool n

config ARCH_HAS_ILOG2_U64
	def_bool n

config NO_IOPORT_MAP
	def_bool n

config HZ
	int
	default 100

config LOCKDEP_SUPPORT
	def_bool y

config STACKTRACE_SUPPORT
	def_bool y

config TRACE_IRQFLAGS_SUPPORT
	def_bool y

config MMU
	def_bool n

config HAVE_XTENSA_GPIO32
	def_bool n

config KASAN_SHADOW_OFFSET
	hex
	default 0x6e400000

menu "Processor type and features"

choice
	prompt "Xtensa Processor Configuration"
	default XTENSA_VARIANT_FSF

config XTENSA_VARIANT_FSF
	bool "fsf - default (not generic) configuration"
	select MMU

config XTENSA_VARIANT_DC232B
	bool "dc232b - Diamond 232L Standard Core Rev.B (LE)"
	select MMU
	select HAVE_XTENSA_GPIO32
	help
	  This variant refers to Tensilica's Diamond 232L Standard core Rev.B (LE).

config XTENSA_VARIANT_DC233C
	bool "dc233c - Diamond 233L Standard Core Rev.C (LE)"
	select MMU
	select HAVE_XTENSA_GPIO32
	help
	  This variant refers to Tensilica's Diamond 233L Standard core Rev.C (LE).

config XTENSA_VARIANT_CUSTOM
	bool "Custom Xtensa processor configuration"
	select HAVE_XTENSA_GPIO32
	help
	  Select this variant to use a custom Xtensa processor configuration.
	  You will be prompted for a processor variant CORENAME.
endchoice

config XTENSA_VARIANT_CUSTOM_NAME
	string "Xtensa Processor Custom Core Variant Name"
	depends on XTENSA_VARIANT_CUSTOM
	help
	  Provide the name of a custom Xtensa processor variant.
	  This CORENAME selects arch/xtensa/variant/CORENAME.
	  Dont forget you have to select MMU if you have one.

config XTENSA_VARIANT_NAME
	string
	default "dc232b"			if XTENSA_VARIANT_DC232B
	default "dc233c"			if XTENSA_VARIANT_DC233C
	default "fsf"				if XTENSA_VARIANT_FSF
	default XTENSA_VARIANT_CUSTOM_NAME	if XTENSA_VARIANT_CUSTOM

config XTENSA_VARIANT_MMU
	bool "Core variant has a Full MMU (TLB, Pages, Protection, etc)"
	depends on XTENSA_VARIANT_CUSTOM
	default y
	select MMU
	help
	  Build a Conventional Kernel with full MMU support,
	  ie: it supports a TLB with auto-loading, page protection.

config XTENSA_VARIANT_HAVE_PERF_EVENTS
	bool "Core variant has Performance Monitor Module"
	depends on XTENSA_VARIANT_CUSTOM
	default n
	help
	  Enable if core variant has Performance Monitor Module with
	  External Registers Interface.

	  If unsure, say N.

config XTENSA_FAKE_NMI
	bool "Treat PMM IRQ as NMI"
	depends on XTENSA_VARIANT_HAVE_PERF_EVENTS
	default n
	help
	  If PMM IRQ is the only IRQ at EXCM level it is safe to
	  treat it as NMI, which improves accuracy of profiling.

	  If there are other interrupts at or above PMM IRQ priority level
	  but not above the EXCM level, PMM IRQ still may be treated as NMI,
	  but only if these IRQs are not used. There will be a build warning
	  saying that this is not safe, and a bugcheck if one of these IRQs
	  actually fire.

	  If unsure, say N.

config XTENSA_UNALIGNED_USER
	bool "Unaligned memory access in use space"
	help
	  The Xtensa architecture currently does not handle unaligned
	  memory accesses in hardware but through an exception handler.
	  Per default, unaligned memory accesses are disabled in user space.

	  Say Y here to enable unaligned memory access in user space.

config HAVE_SMP
	bool "System Supports SMP (MX)"
	depends on XTENSA_VARIANT_CUSTOM
	select XTENSA_MX
	help
	  This option is use to indicate that the system-on-a-chip (SOC)
	  supports Multiprocessing. Multiprocessor support implemented above
	  the CPU core definition and currently needs to be selected manually.

	  Multiprocessor support in implemented with external cache and
	  interrupt controllers.

	  The MX interrupt distributer adds Interprocessor Interrupts
	  and causes the IRQ numbers to be increased by 4 for devices
	  like the open cores ethernet driver and the serial interface.

	  You still have to select "Enable SMP" to enable SMP on this SOC.

config SMP
	bool "Enable Symmetric multi-processing support"
	depends on HAVE_SMP
	select GENERIC_SMP_IDLE_THREAD
	help
	  Enabled SMP Software; allows more than one CPU/CORE
	  to be activated during startup.

config NR_CPUS
	depends on SMP
	int "Maximum number of CPUs (2-32)"
	range 2 32
	default "4"

config HOTPLUG_CPU
	bool "Enable CPU hotplug support"
	depends on SMP
	help
	  Say Y here to allow turning CPUs off and on. CPUs can be
	  controlled through /sys/devices/system/cpu.

	  Say N if you want to disable CPU hotplug.

config INITIALIZE_XTENSA_MMU_INSIDE_VMLINUX
	bool "Initialize Xtensa MMU inside the Linux kernel code"
	depends on !XTENSA_VARIANT_FSF && !XTENSA_VARIANT_DC232B
	default y if XTENSA_VARIANT_DC233C || XTENSA_VARIANT_CUSTOM
	help
	  Earlier version initialized the MMU in the exception vector
	  before jumping to _startup in head.S and had an advantage that
	  it was possible to place a software breakpoint at 'reset' and
	  then enter your normal kernel breakpoints once the MMU was mapped
	  to the kernel mappings (0XC0000000).

	  This unfortunately won't work for U-Boot and likely also wont
	  work for using KEXEC to have a hot kernel ready for doing a
	  KDUMP.

	  So now the MMU is initialized in head.S but it's necessary to
	  use hardware breakpoints (gdb 'hbreak' cmd) to break at _startup.
	  xt-gdb can't place a Software Breakpoint in the  0XD region prior
	  to mapping the MMU and after mapping even if the area of low memory
	  was mapped gdb wouldn't remove the breakpoint on hitting it as the
	  PC wouldn't match. Since Hardware Breakpoints are recommended for
	  Linux configurations it seems reasonable to just assume they exist
	  and leave this older mechanism for unfortunate souls that choose
	  not to follow Tensilica's recommendation.

	  Selecting this will cause U-Boot to set the KERNEL Load and Entry
	  address at 0x00003000 instead of the mapped std of 0xD0003000.

	  If in doubt, say Y.

config MEMMAP_CACHEATTR
	hex "Cache attributes for the memory address space"
	depends on !MMU
	default 0x22222222
	help
	  These cache attributes are set up for noMMU systems. Each hex digit
	  specifies cache attributes for the corresponding 512MB memory
	  region: bits 0..3 -- for addresses 0x00000000..0x1fffffff,
	  bits 4..7 -- for addresses 0x20000000..0x3fffffff, and so on.

	  Cache attribute values are specific for the MMU type, so e.g.
	  for region protection MMUs: 2 is cache bypass, 4 is WB cached,
	  1 is WT cached, f is illegal. For ful MMU: bit 0 makes it executable,
	  bit 1 makes it writable, bits 2..3 meaning is 0: cache bypass,
	  1: WB cache, 2: WT cache, 3: special (c and e are illegal, f is
	  reserved).

config KSEG_PADDR
	hex "Physical address of the KSEG mapping"
	depends on INITIALIZE_XTENSA_MMU_INSIDE_VMLINUX && MMU
	default 0x00000000
	help
	  This is the physical address where KSEG is mapped. Please refer to
	  the chosen KSEG layout help for the required address alignment.
	  Unpacked kernel image (including vectors) must be located completely
	  within KSEG.
	  Physical memory below this address is not available to linux.

	  If unsure, leave the default value here.

config KERNEL_LOAD_ADDRESS
	hex "Kernel load address"
	default 0x60003000 if !MMU
	default 0x00003000 if MMU && INITIALIZE_XTENSA_MMU_INSIDE_VMLINUX
	default 0xd0003000 if MMU && !INITIALIZE_XTENSA_MMU_INSIDE_VMLINUX
	help
	  This is the address where the kernel is loaded.
	  It is virtual address for MMUv2 configurations and physical address
	  for all other configurations.

	  If unsure, leave the default value here.

config VECTORS_OFFSET
	hex "Kernel vectors offset"
	default 0x00003000
	help
	  This is the offset of the kernel image from the relocatable vectors
	  base.

	  If unsure, leave the default value here.

choice
	prompt "KSEG layout"
	depends on MMU
	default XTENSA_KSEG_MMU_V2

config XTENSA_KSEG_MMU_V2
	bool "MMUv2: 128MB cached + 128MB uncached"
	help
	  MMUv2 compatible kernel memory map: TLB way 5 maps 128MB starting
	  at KSEG_PADDR to 0xd0000000 with cache and to 0xd8000000
	  without cache.
	  KSEG_PADDR must be aligned to 128MB.

config XTENSA_KSEG_256M
	bool "256MB cached + 256MB uncached"
	depends on INITIALIZE_XTENSA_MMU_INSIDE_VMLINUX
	help
	  TLB way 6 maps 256MB starting at KSEG_PADDR to 0xb0000000
	  with cache and to 0xc0000000 without cache.
	  KSEG_PADDR must be aligned to 256MB.

config XTENSA_KSEG_512M
	bool "512MB cached + 512MB uncached"
	depends on INITIALIZE_XTENSA_MMU_INSIDE_VMLINUX
	help
	  TLB way 6 maps 512MB starting at KSEG_PADDR to 0xa0000000
	  with cache and to 0xc0000000 without cache.
	  KSEG_PADDR must be aligned to 256MB.

endchoice

config HIGHMEM
	bool "High Memory Support"
	depends on MMU
	help
	  Linux can use the full amount of RAM in the system by
	  default. However, the default MMUv2 setup only maps the
	  lowermost 128 MB of memory linearly to the areas starting
	  at 0xd0000000 (cached) and 0xd8000000 (uncached).
	  When there are more than 128 MB memory in the system not
	  all of it can be "permanently mapped" by the kernel.
	  The physical memory that's not permanently mapped is called
	  "high memory".

	  If you are compiling a kernel which will never run on a
	  machine with more than 128 MB total physical RAM, answer
	  N here.

	  If unsure, say Y.

config FAST_SYSCALL_XTENSA
	bool "Enable fast atomic syscalls"
	default n
	help
	  fast_syscall_xtensa is a syscall that can make atomic operations
	  on UP kernel when processor has no s32c1i support.

	  This syscall is deprecated. It may have issues when called with
	  invalid arguments. It is provided only for backwards compatibility.
	  Only enable it if your userspace software requires it.

	  If unsure, say N.

config FAST_SYSCALL_SPILL_REGISTERS
	bool "Enable spill registers syscall"
	default n
	help
	  fast_syscall_spill_registers is a syscall that spills all active
	  register windows of a calling userspace task onto its stack.

	  This syscall is deprecated. It may have issues when called with
	  invalid arguments. It is provided only for backwards compatibility.
	  Only enable it if your userspace software requires it.

	  If unsure, say N.

endmenu

config XTENSA_CALIBRATE_CCOUNT
	def_bool n
	help
	  On some platforms (XT2000, for example), the CPU clock rate can
	  vary.  The frequency can be determined, however, by measuring
	  against a well known, fixed frequency, such as an UART oscillator.

config SERIAL_CONSOLE
	def_bool n

menu "Bus options"

config PCI
	bool "PCI support"
	default y
	help
	  Find out whether you have a PCI motherboard. PCI is the name of a
	  bus system, i.e. the way the CPU talks to the other stuff inside
	  your box. Other bus systems are ISA, EISA, MicroChannel (MCA) or
	  VESA. If you have PCI, say Y, otherwise N.

source "drivers/pci/Kconfig"

endmenu

menu "Platform options"

choice
	prompt "Xtensa System Type"
	default XTENSA_PLATFORM_ISS

config XTENSA_PLATFORM_ISS
	bool "ISS"
	select XTENSA_CALIBRATE_CCOUNT
	select SERIAL_CONSOLE
	help
	  ISS is an acronym for Tensilica's Instruction Set Simulator.

config XTENSA_PLATFORM_XT2000
	bool "XT2000"
	select HAVE_IDE
	help
	  XT2000 is the name of Tensilica's feature-rich emulation platform.
	  This hardware is capable of running a full Linux distribution.

config XTENSA_PLATFORM_XTFPGA
	bool "XTFPGA"
	select ETHOC if ETHERNET
	select PLATFORM_WANT_DEFAULT_MEM if !MMU
	select SERIAL_CONSOLE
	select XTENSA_CALIBRATE_CCOUNT
	help
	  XTFPGA is the name of Tensilica board family (LX60, LX110, LX200, ML605).
	  This hardware is capable of running a full Linux distribution.

endchoice

config PLATFORM_NR_IRQS
	int
	default 3 if XTENSA_PLATFORM_XT2000
	default 0

config XTENSA_CPU_CLOCK
	int "CPU clock rate [MHz]"
	depends on !XTENSA_CALIBRATE_CCOUNT
	default 16

config GENERIC_CALIBRATE_DELAY
	bool "Auto calibration of the BogoMIPS value"
	help
	  The BogoMIPS value can easily be derived from the CPU frequency.

config CMDLINE_BOOL
	bool "Default bootloader kernel arguments"

config CMDLINE
	string "Initial kernel command string"
	depends on CMDLINE_BOOL
	default "console=ttyS0,38400 root=/dev/ram"
	help
	  On some architectures (EBSA110 and CATS), there is currently no way
	  for the boot loader to pass arguments to the kernel. For these
	  architectures, you should supply some command-line options at build
	  time by entering them here. As a minimum, you should specify the
	  memory size and the root device (e.g., mem=64M root=/dev/nfs).

config USE_OF
	bool "Flattened Device Tree support"
	select OF
	select OF_EARLY_FLATTREE
	select OF_RESERVED_MEM
	help
	  Include support for flattened device tree machine descriptions.

config BUILTIN_DTB
	string "DTB to build into the kernel image"
	depends on OF

config PARSE_BOOTPARAM
	bool "Parse bootparam block"
	default y
	help
	  Parse parameters passed to the kernel from the bootloader. It may
	  be disabled if the kernel is known to run without the bootloader.

	  If unsure, say Y.

config BLK_DEV_SIMDISK
	tristate "Host file-based simulated block device support"
	default n
	depends on XTENSA_PLATFORM_ISS && BLOCK
	help
	  Create block devices that map to files in the host file system.
	  Device binding to host file may be changed at runtime via proc
	  interface provided the device is not in use.

config BLK_DEV_SIMDISK_COUNT
	int "Number of host file-based simulated block devices"
	range 1 10
	depends on BLK_DEV_SIMDISK
	default 2
	help
	  This is the default minimal number of created block devices.
	  Kernel/module parameter 'simdisk_count' may be used to change this
	  value at runtime. More file names (but no more than 10) may be
	  specified as parameters, simdisk_count grows accordingly.

config SIMDISK0_FILENAME
	string "Host filename for the first simulated device"
	depends on BLK_DEV_SIMDISK = y
	default ""
	help
	  Attach a first simdisk to a host file. Conventionally, this file
	  contains a root file system.

config SIMDISK1_FILENAME
	string "Host filename for the second simulated device"
	depends on BLK_DEV_SIMDISK = y && BLK_DEV_SIMDISK_COUNT != 1
	default ""
	help
	  Another simulated disk in a host file for a buildroot-independent
	  storage.

config FORCE_MAX_ZONEORDER
	int "Maximum zone order"
	default "11"
	help
	  The kernel memory allocator divides physically contiguous memory
	  blocks into "zones", where each zone is a power of two number of
	  pages.  This option selects the largest power of two that the kernel
	  keeps in the memory allocator.  If you need to allocate very large
	  blocks of physically contiguous memory, then you may need to
	  increase this value.

	  This config option is actually maximum order plus one. For example,
	  a value of 11 means that the largest free memory block is 2^10 pages.

source "drivers/pcmcia/Kconfig"

config PLATFORM_WANT_DEFAULT_MEM
	def_bool n

config DEFAULT_MEM_START
	hex
	prompt "PAGE_OFFSET/PHYS_OFFSET" if !MMU && PLATFORM_WANT_DEFAULT_MEM
	default 0x60000000 if PLATFORM_WANT_DEFAULT_MEM
	default 0x00000000
	help
	  This is the base address used for both PAGE_OFFSET and PHYS_OFFSET
	  in noMMU configurations.

	  If unsure, leave the default value here.

config XTFPGA_LCD
	bool "Enable XTFPGA LCD driver"
	depends on XTENSA_PLATFORM_XTFPGA
	default n
	help
	  There's a 2x16 LCD on most of XTFPGA boards, kernel may output
	  progress messages there during bootup/shutdown. It may be useful
	  during board bringup.

	  If unsure, say N.

config XTFPGA_LCD_BASE_ADDR
	hex "XTFPGA LCD base address"
	depends on XTFPGA_LCD
	default "0x0d0c0000"
	help
	  Base address of the LCD controller inside KIO region.
	  Different boards from XTFPGA family have LCD controller at different
	  addresses. Please consult prototyping user guide for your board for
	  the correct address. Wrong address here may lead to hardware lockup.

config XTFPGA_LCD_8BIT_ACCESS
	bool "Use 8-bit access to XTFPGA LCD"
	depends on XTFPGA_LCD
	default n
	help
	  LCD may be connected with 4- or 8-bit interface, 8-bit access may
	  only be used with 8-bit interface. Please consult prototyping user
	  guide for your board for the correct interface width.

endmenu

menu "Power management options"

source "kernel/power/Kconfig"

endmenu<|MERGE_RESOLUTION|>--- conflicted
+++ resolved
@@ -4,10 +4,7 @@
 
 config XTENSA
 	def_bool y
-<<<<<<< HEAD
-=======
 	select ARCH_HAS_SG_CHAIN
->>>>>>> f9885ef8
 	select ARCH_HAS_SYNC_DMA_FOR_CPU
 	select ARCH_HAS_SYNC_DMA_FOR_DEVICE
 	select ARCH_NO_COHERENT_DMA_MMAP if !MMU
