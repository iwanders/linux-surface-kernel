--- conflicted
+++ resolved
@@ -103,10 +103,7 @@
 	STAC_HP_ZEPHYR,
 	STAC_92HD83XXX_HP_LED,
 	STAC_92HD83XXX_HP_INV_LED,
-<<<<<<< HEAD
-=======
 	STAC_92HD83XXX_HP_MIC_LED,
->>>>>>> 4a8e43fe
 	STAC_92HD83XXX_MODELS
 };
 
@@ -1686,10 +1683,7 @@
 	[STAC_HP_ZEPHYR] = "hp-zephyr",
 	[STAC_92HD83XXX_HP_LED] = "hp-led",
 	[STAC_92HD83XXX_HP_INV_LED] = "hp-inv-led",
-<<<<<<< HEAD
-=======
 	[STAC_92HD83XXX_HP_MIC_LED] = "hp-mic-led",
->>>>>>> 4a8e43fe
 };
 
 static const struct snd_pci_quirk stac92hd83xxx_cfg_tbl[] = {
@@ -5629,12 +5623,9 @@
 	case STAC_92HD83XXX_HP_INV_LED:
 		default_polarity = 1;
 		break;
-<<<<<<< HEAD
-=======
 	case STAC_92HD83XXX_HP_MIC_LED:
 		spec->mic_mute_led_gpio = 0x08; /* GPIO3 */
 		break;
->>>>>>> 4a8e43fe
 	}
 
 	if (find_mute_led_cfg(codec, default_polarity))
