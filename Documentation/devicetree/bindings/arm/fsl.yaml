--- conflicted
+++ resolved
@@ -814,10 +814,7 @@
           - enum:
               - beacon,imx8mm-beacon-kit  # i.MX8MM Beacon Development Kit
               - boundary,imx8mm-nitrogen8mm  # i.MX8MM Nitrogen Board
-<<<<<<< HEAD
-=======
               - dmo,imx8mm-data-modul-edm-sbc # i.MX8MM eDM SBC
->>>>>>> 88084a3d
               - emtrion,emcon-mx8mm-avari # emCON-MX8MM SoM on Avari Base
               - fsl,imx8mm-ddr4-evk       # i.MX8MM DDR4 EVK Board
               - fsl,imx8mm-evk            # i.MX8MM EVK Board
@@ -828,10 +825,7 @@
               - gw,imx8mm-gw7902          # i.MX8MM Gateworks Board
               - gw,imx8mm-gw7903          # i.MX8MM Gateworks Board
               - kontron,imx8mm-n801x-som  # i.MX8MM Kontron SL (N801X) SOM
-<<<<<<< HEAD
-=======
               - menlo,mx8menlo            # i.MX8MM Menlo board with Verdin SoM
->>>>>>> 88084a3d
               - toradex,verdin-imx8mm     # Verdin iMX8M Mini Modules
               - toradex,verdin-imx8mm-nonwifi  # Verdin iMX8M Mini Modules without Wi-Fi / BT
               - toradex,verdin-imx8mm-wifi  # Verdin iMX8M Mini Wi-Fi / BT Modules
