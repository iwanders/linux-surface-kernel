--- conflicted
+++ resolved
@@ -48,25 +48,6 @@
 	}
 	get_io_context(icq->ioc);
 	rq->elv.icq = icq;
-<<<<<<< HEAD
-=======
-	if (!blk_mq_sched_get_rq_priv(q, rq, bio)) {
-		rq->rq_flags |= RQF_ELVPRIV;
-		get_io_context(icq->ioc);
-		return;
-	}
-
-	rq->elv.icq = NULL;
-}
-
-static void blk_mq_sched_assign_ioc(struct request_queue *q,
-				    struct request *rq, struct bio *bio)
-{
-	struct io_context *ioc;
-
-	ioc = rq_ioc(bio);
-	if (ioc)
-		__blk_mq_sched_assign_ioc(q, rq, bio, ioc);
 }
 
 /*
@@ -106,72 +87,6 @@
 	}
 
 	return false;
-}
-
-struct request *blk_mq_sched_get_request(struct request_queue *q,
-					 struct bio *bio,
-					 unsigned int op,
-					 struct blk_mq_alloc_data *data)
-{
-	struct elevator_queue *e = q->elevator;
-	struct request *rq;
-
-	blk_queue_enter_live(q);
-	data->q = q;
-	if (likely(!data->ctx))
-		data->ctx = blk_mq_get_ctx(q);
-	if (likely(!data->hctx))
-		data->hctx = blk_mq_map_queue(q, data->ctx->cpu);
-
-	if (e) {
-		data->flags |= BLK_MQ_REQ_INTERNAL;
-
-		/*
-		 * Flush requests are special and go directly to the
-		 * dispatch list.
-		 */
-		if (!op_is_flush(op) && e->type->ops.mq.get_request) {
-			rq = e->type->ops.mq.get_request(q, op, data);
-			if (rq)
-				rq->rq_flags |= RQF_QUEUED;
-		} else
-			rq = __blk_mq_alloc_request(data, op);
-	} else {
-		rq = __blk_mq_alloc_request(data, op);
-	}
-
-	if (rq) {
-		if (!op_is_flush(op)) {
-			rq->elv.icq = NULL;
-			if (e && e->type->icq_cache)
-				blk_mq_sched_assign_ioc(q, rq, bio);
-		}
-		data->hctx->queued++;
-		return rq;
-	}
-
-	blk_queue_exit(q);
-	return NULL;
-}
-
-void blk_mq_sched_put_request(struct request *rq)
-{
-	struct request_queue *q = rq->q;
-	struct elevator_queue *e = q->elevator;
-
-	if (rq->rq_flags & RQF_ELVPRIV) {
-		blk_mq_sched_put_rq_priv(rq->q, rq);
-		if (rq->elv.icq) {
-			put_io_context(rq->elv.icq->ioc);
-			rq->elv.icq = NULL;
-		}
-	}
-
-	if ((rq->rq_flags & RQF_QUEUED) && e && e->type->ops.mq.put_request)
-		e->type->ops.mq.put_request(rq);
-	else
-		blk_mq_finish_request(rq);
->>>>>>> 8e8320c9
 }
 
 void blk_mq_sched_dispatch_requests(struct blk_mq_hw_ctx *hctx)
